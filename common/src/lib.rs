extern crate strum;
#[macro_use]
extern crate strum_macros;

extern crate packed_struct;
extern crate packed_struct_codegen;
use std::collections::BTreeMap;

use packed_struct::prelude::*;

#[macro_use]
extern crate bitflags;

bitflags! {
    pub struct Flags: u8 {
        const CARRY = 0b0001;
        const ZERO = 0b0010;
        const NEG = 0b0100;
        const PHASE = 0b1000;
    }
}

#[derive(Clone, Copy, Display, Debug, PartialEq)]
#[derive(EnumCount, EnumIter, EnumString)]
#[derive(PrimitiveEnum_u8)]
pub enum AluOpcode {
    AddLoNoCarry = 0,
    AddLoCarry = 1,
    AddHiNoCarry = 2,
    AddHiCarry = 3,
    Or = 4,
    Divide = 5,
    And = 6,
    Special = 7,
}

impl AluOpcode {
    pub fn addlo(f: Flags) -> AluOpcode {
        if f.contains(Flags::CARRY) {
            AluOpcode::AddLoCarry
        } else {
            AluOpcode::AddLoNoCarry
        }
    }

    pub fn addhi(f: Flags) -> AluOpcode {
        if f.contains(Flags::CARRY) {
            AluOpcode::AddHiCarry
        } else {
            AluOpcode::AddHiNoCarry
        }
    }
}

#[derive(Clone, Copy, Display, Debug, PartialEq)]
#[derive(EnumCount, EnumIter, EnumString)]
#[derive(PrimitiveEnum_u8)]
#[strum(serialize_all = "lowercase")]
pub enum RwRegister {
    W = 0,
    X = 1,
    Y = 2,
    Z = 3,
}

#[derive(Clone, Copy, Display, Debug, PartialEq)]
#[derive(EnumCount, EnumIter, EnumString)]
#[derive(PrimitiveEnum_u8)]
#[strum(serialize_all = "lowercase")]
pub enum ShiftMode {
    Rotate = 0,
    Logical = 1,
    Arithmetic = 2,
    Reserved3 = 3,
}

#[derive(Debug, PackedStruct)]
#[packed_struct(size_bytes = "1", endian = "lsb", bit_numbering = "lsb0")]
pub struct ShiftArgs {
    #[packed_field(bits = "0..=3")]
    pub left_amount: Integer<i8, packed_bits::Bits::<4>>,
    #[packed_field(bits = "4..=5", ty = "enum")]
    pub mode: ShiftMode,
}

#[derive(Clone, Copy, Display, Debug, PartialEq, PartialOrd)]
#[derive(EnumCount, EnumIter, EnumString)]
#[derive(PrimitiveEnum_u8)]
pub enum SpecialMicroHelper {
    AllBitsIfOdd = 0,
    LeftShiftByOne = 1,
    RightShiftByOne = 2,
    SwapNibbles = 3,
    Decrement = 4,
    Negate = 5,
    Pow2Mask = 6,
    Invert = 7,
    GetInfo = 0x0F,
    Max=0x40,
}

#[derive(Clone, Copy, Display, Debug, PartialEq, PartialOrd)]
#[derive(EnumCount, EnumIter, EnumString)]
#[derive(PrimitiveEnum_u8)]
pub enum SpecialMicroHelperInfo {
    Hash0 = 0,
    Hash1 = 1,
    Hash2 = 2,
    Hash3 = 3,
    VersionMajor = 4,
    VersionMinor = 5,
    VersionPatch = 6,
}

#[derive(Clone, Copy, Display, Debug, PartialEq)]
#[derive(EnumCount, EnumIter, EnumString)]
#[derive(PrimitiveEnum_u8)]
pub enum SpecialOpcode {
    MicroHelper = 0,
    Shift = 1,
    Reserved2 = 2,
    Reserved3 = 3,
}

#[derive(Debug, PackedStruct)]
#[packed_struct(size_bytes = "1", endian = "lsb", bit_numbering = "lsb0")]
pub struct SpecialArgs {
    #[packed_field(bits = "0..=5")]
    pub mode_args: Integer<u8, packed_bits::Bits::<6>>,
    #[packed_field(bits = "6..=7", ty = "enum")]
    pub op: SpecialOpcode,
}


#[derive(Clone, Copy, Display, Debug, PartialEq)]
#[derive(EnumCount, EnumIter, EnumString)]
#[derive(PrimitiveEnum_u8)]
pub enum ShiftDirection {
    Left = 0,
    Right = 1,
}

#[derive(Debug, PackedStruct)]
#[packed_struct(size_bytes = "1", endian = "lsb", bit_numbering = "lsb0")]
pub struct ShiftCommand {
    #[packed_field(bits = "0..=1", ty = "enum")]
    pub mode: ShiftMode,
    #[packed_field(bits = "2..=2", ty = "enum")]
    pub dir: ShiftDirection,
}

#[derive(Clone, Copy, Display, Debug, PartialEq)]
#[derive(EnumCount, EnumIter, EnumString)]
#[derive(PrimitiveEnum_u8)]
#[strum(serialize_all = "lowercase")]
pub enum Opcode {
    LoadImm8 = 0, // regA <- [8-bit constant B]
    Invert8 = 3, // ~regA -> regA
    Negate8 = 4, // (~regA + 1) -> regA + FLAGS
    Init = 0xF,

    Load8 = 0x10,     // 8-bit MEM[24-bit RegA] -> RegB
    Store8 = 0x11,    // Reg A -> 8-bit MEM[24-bit RegB]
    TtyIn = 0x12,  // TTY -> RegA
    TtyOut = 0x13, // RegA -> TTY
    Push8 = 0x14, // Reg_SP -= 1; RegA -> 8-bit MEM[Reg_SP]
    Pop8 = 0x15, // 8-bit MEM[Reg_SP] -> RegA;  Reg_SP += 1;
    Copy8 = 0x16, // regA -> regB

    Mul8_1 = 0x20, // 8-bit LSB RegA * 8-bit LSB RegB -> 16-bit LSB R0R1
    Mul8_2 = 0x21,
    Add8 = 0x22, // carry + 8bit regA + 8bit regB -> 8bit regC + carry
    Add8NoCarry = 0x23, // 8bit regA + 8bit regB -> 8bit regC
    Add8NoCarryIn = 0x24, // 8bit regA + 8bit regB -> 8bit regC
    Cmp8 = 0x25, // 8bit regB - 8bit regA -> FLAGS
    Cmp8IfZero = 0x26, // if Flags & ZERO { 8bit regB - 8bit regA } else { Flags } -> Flags
    Divide8 = 0x27, // carry + 8bit regA / 8bit regB -> 8 bit regC + ZERO

    AndImm8 = 0x30, // regA &= [8-bit constant B]
    OrImm8 = 0x31, // regA |= [8-bit constant B]
    XorImm8 = 0x32, // regA ^= [8-bit constant B]
    And8 = 0x33, // regA & regB -> regC + FLAGS
    Or8 = 0x34, // regA | regB -> regC + FLAGS
    Xor8 = 0x35, // regA ^ regB -> regC + FLAGS
    Shift8 = 0x36,  // shift((ShiftCommand)regA, (amount)regA, (value) regB, (dest) regC)

    JmpImm = 0x40, // pc <- [24-bit constant ABC]
    JcImm = 0x41,  // if Flags & CARRY { pc <- [24-bit constant ABC] }
    JzImm = 0x42,  // if Flags & ZERO { px <- [24-bit constant ABC] }
    JnImm = 0x43,  // if Flags & NEG { pc <- [24 LSB of Reg A] }
    JmpReg = 0x48, // pc <- 24 LSB of Reg A
    JmpMem = 0x49, // pc <- MEM[24 LSB of Reg A]

    LoadImm32 = 0x80, // regA <- [32-bit constant BCDE]
    Copy32 = 0x81,    // regA -> regB

    Load32 = 0x90,       // 32-bit MEM[24-bit RegA] -> RegB
    Store32_1 = 0x92, // RegA -> 32-bit MEM[24-bit RegB]
    Store32_2 = 0x93, // [none] must follow Part1
    StoreImm32 = 0x94,          // 32-bit MEM[24-bit RegA] <- [32-bit constant BCDE]

    Add32NoCarryIn = 0xA0, // regA + regB -> regC [carry out undefined]
    Add32_1 = 0xA1,      // 32-bit carry + regA + regB -> regC + carry
    Add32_2 = 0xA2,      // [none] must follow Part1
    AddImm32IgnoreCarry = 0xA3, // RegA += [32-bit constant BCDE] [carry out unchanged]

    Or32 = 0xB0,  // regA | regB -> regC
    And32 = 0xB1, // regA & regB -> regC
    OrImm32 = 0xB2,  // regA |= [32-bit constant BCDE]
    AndImm32 = 0xB3, // regA &= [32-bit constant BCDE]
<<<<<<< HEAD
    // ShiftRight32_1 = 0xB4, // regA << regA -> regC
    // ShiftRight32_2 = 0xB5, // 
    // ShiftRight32_3 = 0xB6, // 
=======
>>>>>>> af4b0971

    HaltRAM = 0xCC, // imm32 halt code
    GetUcodeInfo = 0xFD, // major byte -> regA, minor byte -> regB, patch -> regC, 32-bit hash regD
    GetAluInfo = 0xFE, // SpecialMicroHelperInfo(regA), 8-bit value regB
    Halt = 0xFF, // imm32 halt code
}

#[derive(Clone, Copy, Display, Debug, PartialEq)]
#[derive(EnumCount, EnumIter, EnumString)]
#[derive(PrimitiveEnum_u32)]
pub enum HaltCode {
    Success = 0x0000_0000,
    TestFail = 0x0000_0001,
    CompilerUnreachable = 0x1000_0000,
    BadInstructionRAM = 0xCCCC_CCCC,
    BadInstructionROM = 0xFFFF_FFFF,
}

pub enum RegOperation {
    Read,
    Write,
}

impl Opcode {
    pub fn expected_arg_sizes(&self) -> &[u32] {
        match &self {
            Opcode::LoadImm8 => &[1,1],
            Opcode::Invert8 => &[1],
            Opcode::Negate8 => &[1],
            Opcode::Init => &[],
            Opcode::Load8 => &[1,1],
            Opcode::Store8 => &[1,1],
            Opcode::TtyIn => &[1],
            Opcode::TtyOut => &[1],
            Opcode::Push8 => &[1],
            Opcode::Pop8 => &[1],
            Opcode::Copy8 => &[1,1],
            Opcode::Mul8_1 => &[1,1],
            Opcode::Mul8_2 => &[],
            Opcode::Add8 => &[1,1,1],
            Opcode::Add8NoCarry => &[1,1,1],
            Opcode::Add8NoCarryIn => &[1,1,1],
            Opcode::Cmp8 => &[1,1],
            Opcode::Cmp8IfZero => &[1,1],
            Opcode::Divide8 => &[1,1,1],
            Opcode::AndImm8 => &[1,1],
            Opcode::OrImm8 => &[1,1],
            Opcode::XorImm8 => &[1,1],
            Opcode::And8 => &[1,1,1],
            Opcode::Or8 => &[1,1,1],
            Opcode::Xor8 => &[1,1,1],
            Opcode::Shift8 => &[1,1,1,1],
            Opcode::JmpImm => &[3],
            Opcode::JcImm => &[3],
            Opcode::JzImm => &[3],
            Opcode::JnImm => &[3],
            Opcode::JmpReg => &[1],
            Opcode::JmpMem => &[1],
            Opcode::LoadImm32 => &[1,4],
            Opcode::Copy32 => &[1,1],
            Opcode::Load32 => &[1,1],
            Opcode::Store32_1 => &[1,1],
            Opcode::Store32_2 => &[],
            Opcode::StoreImm32 => &[1,4],
            Opcode::Add32NoCarryIn => &[1,1,1],
            Opcode::Add32_1 => &[1,1,1],
            Opcode::Add32_2 => &[],
            Opcode::AddImm32IgnoreCarry => &[1,4],
            Opcode::Or32 => &[1,1,1],
            Opcode::And32 => &[1,1,1],
            Opcode::OrImm32 => &[1,4],
            Opcode::AndImm32 => &[1,4],
            Opcode::GetUcodeInfo => &[1,1,1,4],
            Opcode::GetAluInfo => &[1,1,1,4],
            Opcode::Halt => &[4],
            Opcode::HaltRAM => &[4],
<<<<<<< HEAD
            // Opcode::ShiftRight32_1 => &[1,1,1],
            // Opcode::ShiftRight32_2 => &[],
            // Opcode::ShiftRight32_3 => &[],
=======
>>>>>>> af4b0971
        }
    }
}

pub const REG_SP: u8 = 0xC;
pub const REGISTER_COUNT: u32 = 256;

#[derive(Copy, Clone, PartialOrd, Ord, PartialEq, Eq)]
pub struct Register(pub u8);

impl std::fmt::Debug for Register {
    fn fmt(&self, f: &mut std::fmt::Formatter<'_>) -> std::fmt::Result {
        write!(f, "r0x{:02x}", self.0)
    }
}

pub const MEM_BITS_PER_CHIP: u32 = 19;
pub const CHIP_ADDRESS_MASK: u32 = (1 << MEM_BITS_PER_CHIP) - 1;
pub const ADDRESS_BITS: u32 = 20;

pub const ROM_MIN: u32 = 0;
pub const ROM_SIZE: u32 = 1 << MEM_BITS_PER_CHIP;
pub const ROM_MAX: u32 = ROM_MIN + ROM_SIZE - 1;

pub const RAM_MIN: u32 = ROM_MAX + 1;
pub const RAM_SIZE: u32 = 1 << MEM_BITS_PER_CHIP;
pub const RAM_MAX: u32 = RAM_MIN + RAM_SIZE - 1;

#[derive(Clone,Debug,Default)]
pub struct Symbol {
    pub notes: Vec<String>,
}

#[derive(Clone,Debug,Default)]
pub struct Image {
    pub start_addr: u32,
    pub bytes: Vec<u8>,
    pub symbols: BTreeMap<u32,Symbol>,
}<|MERGE_RESOLUTION|>--- conflicted
+++ resolved
@@ -208,12 +208,6 @@
     And32 = 0xB1, // regA & regB -> regC
     OrImm32 = 0xB2,  // regA |= [32-bit constant BCDE]
     AndImm32 = 0xB3, // regA &= [32-bit constant BCDE]
-<<<<<<< HEAD
-    // ShiftRight32_1 = 0xB4, // regA << regA -> regC
-    // ShiftRight32_2 = 0xB5, // 
-    // ShiftRight32_3 = 0xB6, // 
-=======
->>>>>>> af4b0971
 
     HaltRAM = 0xCC, // imm32 halt code
     GetUcodeInfo = 0xFD, // major byte -> regA, minor byte -> regB, patch -> regC, 32-bit hash regD
@@ -290,12 +284,6 @@
             Opcode::GetAluInfo => &[1,1,1,4],
             Opcode::Halt => &[4],
             Opcode::HaltRAM => &[4],
-<<<<<<< HEAD
-            // Opcode::ShiftRight32_1 => &[1,1,1],
-            // Opcode::ShiftRight32_2 => &[],
-            // Opcode::ShiftRight32_3 => &[],
-=======
->>>>>>> af4b0971
         }
     }
 }
