extern crate strum;
#[macro_use]
extern crate strum_macros;

use std::{collections::hash_map::DefaultHasher, hash::Hasher, convert::TryInto};

use strum::IntoEnumIterator;

extern crate packed_struct;
extern crate packed_struct_codegen;
use packed_struct::prelude::*;

use common::*;

use lazy_static::lazy_static;
lazy_static! {
    static ref UCODE_AND_HASH: (Vec<(u8, &'static str, u32)>, u32) = ucode(false);
    pub static ref UCODE_HASH: u32 = UCODE_AND_HASH.1;
    pub static ref UCODE: Vec<(u8, &'static str, u32)> = UCODE_AND_HASH.0.clone();
}

pub const MAJOR_VERSION: u8 = 1;
pub const MINOR_VERSION: u8 = 0;
pub const PATCH_VERSION: u8 = 0;

#[derive(Clone, Copy, Display, Debug, PartialEq)]
#[derive(EnumCount, EnumIter, EnumString)]
#[derive(PrimitiveEnum_u8)]
#[strum(serialize_all = "lowercase")]
pub enum DataBusLoadEdge {
    PcInc = 0,
    IR0 = 1,
    In1 = 2,
    Alu = 3,
    Mem = 4,
    TtyIn = 5,
    None = 6,
    Flags = 7,
    W = 8,
    X = 9,
    Y = 10,
    Z = 11,
    Addr0 = 12,
    Addr1 = 13,
    Addr2 = 14,
    TtyOut = 15,
}

impl DataBusLoadEdge {
    pub fn wxyz(i: usize) -> DataBusLoadEdge {
        match i {
            0 => DataBusLoadEdge::W,
            1 => DataBusLoadEdge::X,
            2 => DataBusLoadEdge::Y,
            3 => DataBusLoadEdge::Z,
            _ => panic!(),
        }
    }
}

#[derive(Clone, Copy, Display, Debug, PartialEq)]
#[derive(EnumCount, EnumIter, EnumString)]
#[derive(PrimitiveEnum_u8)]
#[strum(serialize_all = "lowercase")]
pub enum AddressBusOutputLevel {
    Addr = 0,
    Pc = 1,
}

#[derive(Clone, Copy, Display, Debug, PartialEq)]
#[derive(EnumCount, EnumIter, EnumString)]
#[derive(PrimitiveEnum_u8)]
#[strum(serialize_all = "lowercase")]
pub enum DataBusOutputLevel {
    Next = 0,
    Halt = 1,
    Imm = 2,
    Alu = 3,
    Mem = 4,
    TtyIn = 5,
    PcSPE = 6,
    Reserved7 = 7,
    W = 8,
    X = 9,
    Y = 10,
    Z = 11,
}

impl DataBusOutputLevel {
    pub fn wxyz(i: usize) -> DataBusOutputLevel {
        match i {
            0 => DataBusOutputLevel::W,
            1 => DataBusOutputLevel::X,
            2 => DataBusOutputLevel::Y,
            3 => DataBusOutputLevel::Z,
            _ => panic!(),
        }
    }
}

const MAX_UOP_BYTES: usize = 128;
const MAX_UOPS: usize = MAX_UOP_BYTES / 2;

#[derive(Clone, Copy, Debug)]
#[derive(PackedStruct)]
#[packed_struct(size_bytes = "2", endian = "lsb", bit_numbering = "lsb0")]
pub struct MicroOp {
    #[packed_field(bits = "0..=3", ty = "enum")]
    pub data_bus_out: DataBusOutputLevel,
    #[packed_field(bits = "4..=6", ty = "enum")]
    pub alu_opcode: AluOpcode,
    #[packed_field(bits = "7", ty = "enum")]
    pub address_bus_out: AddressBusOutputLevel,
    #[packed_field(bits = "8..=11", ty = "enum")]
    pub data_bus_load: DataBusLoadEdge,
    #[packed_field(bits = "12..=15")]
    pub immediate: Integer<u8, packed_bits::Bits::<4>>,
}

enum Load {
    Direct(DataBusLoadEdge),
    Mem(AddressBusOutputLevel),
    Alu(AluOpcode),
}

enum Output {
    Direct(DataBusOutputLevel),
    Imm(u8),
    Mem(AddressBusOutputLevel),
}

impl MicroOp {
    fn create(out: Output, load: Load) -> MicroOp {
        let load_addr = match load {
            Load::Mem(a) => Some(a),
            _ => None,
        };
        let out_addr = match out {
            Output::Mem(a) => Some(a),
            _ => None,
        };

        let address_bus_out = match (out_addr, load_addr) {
            (Some(load_addr), Some(out_addr)) => {
                assert_eq!(load_addr, out_addr);
                Some(load_addr)
            }
            (Some(load_addr), None) => Some(load_addr),
            (None, Some(out_addr)) => Some(out_addr),
            (None, None) => None,
        };

        let (alu_opcode, data_bus_load) = match load {
            Load::Direct(e) => (None, e),
            Load::Alu(o) => (Some(o), DataBusLoadEdge::Alu),
            Load::Mem(_) => (None, DataBusLoadEdge::Mem),
        };

        let (data_out, immediate) = match out {
            Output::Direct(o) => (o, None),
            Output::Imm(i) => (DataBusOutputLevel::Imm, Some(i)),
            Output::Mem(_) => (DataBusOutputLevel::Mem, None),
        };

        MicroOp::new(address_bus_out, data_out, alu_opcode, data_bus_load, immediate)
    }

    fn new(address_bus_out: Option<AddressBusOutputLevel>, data_bus_out: DataBusOutputLevel, alu_opcode: Option<AluOpcode>, data_bus_load: DataBusLoadEdge, immediate: Option<u8>) -> MicroOp {
        if data_bus_out != DataBusOutputLevel::PcSPE {
            assert_eq!(data_bus_load == DataBusLoadEdge::Mem || data_bus_out == DataBusOutputLevel::Mem, address_bus_out.is_some());
        }
        assert_eq!(data_bus_load == DataBusLoadEdge::Alu, alu_opcode.is_some());
        assert_eq!(data_bus_out == DataBusOutputLevel::Imm, immediate.is_some());

        if data_bus_out == DataBusOutputLevel::Next {
            assert_eq!(None, address_bus_out);
            assert_eq!(None, alu_opcode);
            assert_eq!(DataBusLoadEdge::None, data_bus_load);
            assert_eq!(None, immediate);
        }

        if data_bus_load == DataBusLoadEdge::None {
            assert_eq!(DataBusOutputLevel::Next, data_bus_out);
            assert_eq!(None, address_bus_out);
            assert_eq!(None, alu_opcode);
            assert_eq!(None, immediate);
        }

        let default_addr_bus = if DataBusOutputLevel::Halt == data_bus_out {
            AddressBusOutputLevel::Addr
        } else {
            AddressBusOutputLevel::Pc
        };

        let address_bus_out = address_bus_out.unwrap_or(default_addr_bus);

        match data_bus_load {
            DataBusLoadEdge::Addr0 | DataBusLoadEdge::Addr1 | DataBusLoadEdge::Addr2 => {
                if address_bus_out == AddressBusOutputLevel::Addr {
                    assert_ne!(data_bus_out, DataBusOutputLevel::Mem, "reading from memory and changing address is unstable");
                }
            }
            _ => {}
        }

        let alu_opcode = alu_opcode.unwrap_or(AluOpcode::AddLoNoCarry);
        let immediate = immediate.unwrap_or_default().into();
        MicroOp {
            data_bus_out,
            alu_opcode,
            address_bus_out,
            data_bus_load,
            immediate,
        }
    }

    fn emit(&self) -> (u8, u8) {
        let bytes = self.pack().unwrap();
        (bytes[0], bytes[1])
    }

    pub fn print(&self) {
        println!("{:02x} {:02x}", self.emit().1, self.emit().0);
    }
}

#[derive(Debug, PackedStruct)]
#[packed_struct(size_bytes = "2", endian = "lsb", bit_numbering = "lsb0")]
pub struct MicroEntry {
    #[packed_field(bits = "0..=7")]
    pub instruction: u8,
    #[packed_field(bits = "8..=11")]
    pub flags: Integer<u8, packed_bits::Bits::<4>>,
}

impl MicroEntry {
    pub fn pack_lsb(&self) -> [u8; 2] {
        let bytes = self.pack().unwrap();
        [bytes[1], bytes[0]]
    }

    pub fn unpack_lsb(bytes: &[u8; 2]) -> MicroEntry {
        let bytes = [bytes[1], bytes[0]];
        MicroEntry::unpack(&bytes).unwrap()
    }
}

// macro_rules! add {
//     ($u:expr) => {
//         if print {
//             println!(
//                 "#  addr:{:05x} uop:{:?} {}:{}",
//                 base_address + *uop_count.borrow() * 2,
//                 &$u,
//                 file!(), line!()
//             );
//             $u.print();
//         }
//         let mut out = out.borrow_mut();
//         out.push($u.emit().0);
//         out.push($u.emit().1);
//         *uop_count.borrow_mut() += 1;
//     };
// }

pub struct Ucode {
    vec_out: Vec<(u8,&'static str, u32)>,
    print: bool,

    base_address: usize,
    uop_count: usize,
    inc_pc: bool,
}

macro_rules! add {
    ($self:expr, $out:expr, $load:expr) => {
        $self.add_with_source($out,$load, file!(), line!());
    };
}

macro_rules! pc_inc {
    ($self:expr) => {
        $self.pc_inc(file!(), line!());
    };
}

impl Ucode {
    fn new(print: bool) -> Ucode {
        Ucode {
            vec_out: Vec::new(),
            print,
            base_address: 0,
            uop_count: 0,
            inc_pc: true,
        }
    }

    const ADDR_LOADS: [DataBusLoadEdge; 3] = [DataBusLoadEdge::Addr0, DataBusLoadEdge::Addr1, DataBusLoadEdge::Addr2];

    const WXYZ_OUTS: [DataBusOutputLevel; 4] = [DataBusOutputLevel::W, DataBusOutputLevel::X, DataBusOutputLevel::Y, DataBusOutputLevel::Z];

    const WXYZ_LOADS: [DataBusLoadEdge; 4] = [DataBusLoadEdge::W, DataBusLoadEdge::X, DataBusLoadEdge::Y, DataBusLoadEdge::Z];

    fn pc_inc(&mut self, file: &'static str, line: u32) {
        self.add_op(
            MicroOp::create(Output::Direct(DataBusOutputLevel::W), Load::Direct(DataBusLoadEdge::PcInc)),
            file, line);
    }

    fn add_op(&mut self, u: MicroOp, file: &'static str, line: u32) {
        if self.print {
            println!("#  addr:{:05x} uop:{:?} source:{}:{}", 
                self.base_address + self.uop_count * 2, &u, file, line);
            u.print();
        }
        let bytes = u.emit();
        self.vec_out.push((bytes.0, file, line));
        self.vec_out.push((bytes.1, file, line));
        self.uop_count += 1;
    }

    fn add_with_source(&mut self, out: Output, load: Load, file: &'static str, line: u32) {
        self.add_op(MicroOp::create(out, load), file, line);
    }

    fn start_of_ram(&mut self) {
        let ram_addr = (common::RAM_MIN as u32).to_lsb_bytes();
        add!(self, Output::Imm(ram_addr[2]), Load::Direct(DataBusLoadEdge::Addr2));
        add!(self, Output::Imm(ram_addr[1]), Load::Direct(DataBusLoadEdge::Addr1));
    }

    fn load_pc_from_address_regs(&mut self) {
        self.add_op(
            MicroOp::new(
                Some(AddressBusOutputLevel::Addr),
                DataBusOutputLevel::PcSPE,
                None,
                DataBusLoadEdge::PcInc,
                None,
            ), 
            file!(),
            line!());

        self.inc_pc = false;
    }

    fn jmp_abs(&mut self) {
        for addr_edge in &Ucode::ADDR_LOADS {
            pc_inc!(self);
            add!(self, Output::Mem(AddressBusOutputLevel::Pc), Load::Direct(*addr_edge));
        }
        self.load_pc_from_address_regs();
    }

    fn flags_from(&mut self, out: Output) {
        add!(self, out, Load::Direct(DataBusLoadEdge::In1));
        add!(self, Output::Imm(0), Load::Alu(AluOpcode::AddHiNoCarry));
        add!(self, Output::Direct(DataBusOutputLevel::Alu), Load::Direct(DataBusLoadEdge::Flags));
    }

    fn some_flags_from(&mut self, out: Output, current_flags: Flags, flags_to_capture: Flags) {
        // capture the zero and neg bits
        add!(self, out, Load::Direct(DataBusLoadEdge::In1));
        add!(self, Output::Imm(0), Load::Alu(AluOpcode::AddHiNoCarry));
        self.some_flags_from_preceding_addhi(current_flags, flags_to_capture);
    }

    fn some_flags_from_preceding_addhi(&mut self, current_flags: Flags, flags_to_capture: Flags) {
        let bits = flags_to_capture.bits();
        // capture the zero and neg bits
        add!(self, Output::Direct(DataBusOutputLevel::Alu), Load::Direct(DataBusLoadEdge::In1));
        add!(self, Output::Imm(bits), Load::Alu(AluOpcode::And));

        // or it into the flags
        add!(self, Output::Direct(DataBusOutputLevel::Alu), Load::Direct(DataBusLoadEdge::In1));
        add!(self, Output::Imm(current_flags.bits() & !bits), Load::Alu(AluOpcode::Or));
        add!(self, Output::Direct(DataBusOutputLevel::Alu), Load::Direct(DataBusLoadEdge::Flags));
    }

    fn parallel_op_8(&mut self, alu_op: AluOpcode) {
        self.start_of_ram();

        pc_inc!(self);
        add!(self, Output::Mem(AddressBusOutputLevel::Pc), Load::Direct(DataBusLoadEdge::Addr0));
        add!(self, Output::Mem(AddressBusOutputLevel::Addr), Load::Direct(DataBusLoadEdge::In1));

        pc_inc!(self);
        add!(self, Output::Mem(AddressBusOutputLevel::Pc), Load::Direct(DataBusLoadEdge::Addr0));
        add!(self, Output::Mem(AddressBusOutputLevel::Addr), Load::Alu(alu_op));

        pc_inc!(self);
        add!(self, Output::Mem(AddressBusOutputLevel::Pc), Load::Direct(DataBusLoadEdge::Addr0));
        add!(self, Output::Direct(DataBusOutputLevel::Alu), Load::Mem(AddressBusOutputLevel::Addr));

        self.flags_from(Output::Direct(DataBusOutputLevel::Alu));
    }


    fn parallel_op_32(&mut self, alu_op: AluOpcode) {
        self.start_of_ram();

        for edge in &[DataBusLoadEdge::X, DataBusLoadEdge::Y] {
            pc_inc!(self);
            add!(self, Output::Mem(AddressBusOutputLevel::Pc), Load::Direct(*edge));
        }

        pc_inc!(self);

        for i in 0..=3 {
            add!(self, Output::Direct(DataBusOutputLevel::X), Load::Direct(DataBusLoadEdge::Addr0));
            add!(self, Output::Mem(AddressBusOutputLevel::Addr), Load::Direct(DataBusLoadEdge::In1));
            add!(self, Output::Direct(DataBusOutputLevel::Y), Load::Direct(DataBusLoadEdge::Addr0));
            add!(self, Output::Mem(AddressBusOutputLevel::Addr), Load::Alu(alu_op));
            if i == 0 {
                add!(self, Output::Mem(AddressBusOutputLevel::Pc), Load::Direct(DataBusLoadEdge::Addr0));
            } else {
                add!(self, Output::Direct(DataBusOutputLevel::Z), Load::Direct(DataBusLoadEdge::Addr0));
            }
            add!(self, Output::Direct(DataBusOutputLevel::Alu), Load::Mem(AddressBusOutputLevel::Addr));

            if i != 3 {
                add!(self, Output::Imm(1), Load::Direct(DataBusLoadEdge::In1));

                for r in &[RwRegister::X, RwRegister::Y, RwRegister::Z] {
                    if i == 0 && *r == RwRegister::Z {
                        add!(self, Output::Mem(AddressBusOutputLevel::Pc), Load::Alu(AluOpcode::AddLoNoCarry));
                    } else {
                        add!(self, Output::Direct(DataBusOutputLevel::wxyz(*r as usize)), Load::Alu(AluOpcode::AddLoNoCarry));
                    }
                    add!(self, Output::Direct(DataBusOutputLevel::Alu), Load::Direct(DataBusLoadEdge::wxyz(*r as usize)));
                }
            }
        }
    }

    fn build(&mut self) -> (Vec<(u8, &'static str, u32)>,u32) {
        if self.print {
            println!("v2.0 raw");
        }

        let mut hash_nibble_indices = Vec::new();

        let halt = MicroOp::new(
            None,
            DataBusOutputLevel::Halt,
            None,
            DataBusLoadEdge::IR0, //same value as Halt
            None,
        );

        // let mut uops = Vec::new();
        for encoded_inst in 0u16..(1 << 12) {
            let bytes: &[u8; 2] = &encoded_inst.to_le_bytes();
            let inst = MicroEntry::unpack_lsb(bytes);
            let flags = Flags::from_bits_truncate(*inst.flags);
            let opcode = Opcode::iter().filter(|o| *o as u8 == inst.instruction).next();

            self.base_address = encoded_inst as usize * MAX_UOPS * 2;
            self.uop_count = 0;
            self.inc_pc = true;

            let noop = MicroOp::create(Output::Imm(flags.bits()), Load::Direct(DataBusLoadEdge::Flags));

            if self.print {
                println!("#");
                println!("#");
                println!("# addr:{:05x} inst:{:02x}={:?} flags:[{:?}] opcode:{:?}", self.base_address, encoded_inst, &inst, &flags, &opcode);
                println!("#");
            }

            if self.print {
                println!("# common prelude");
            }
            add!(self, Output::Mem(AddressBusOutputLevel::Pc), Load::Direct(DataBusLoadEdge::IR0));

            match opcode {
                Some(Opcode::Init) => {
                    add!(self, Output::Imm(0), Load::Direct(DataBusLoadEdge::Flags));
                    add!(self, Output::Imm(0), Load::Direct(DataBusLoadEdge::W));
                    add!(self, Output::Imm(0), Load::Direct(DataBusLoadEdge::X));
                    add!(self, Output::Imm(0), Load::Direct(DataBusLoadEdge::Y));
                    add!(self, Output::Imm(0), Load::Direct(DataBusLoadEdge::Z));
                    add!(self, Output::Imm(0), Load::Direct(DataBusLoadEdge::In1));
                    add!(self, Output::Imm(0), Load::Direct(DataBusLoadEdge::Addr0));
                    add!(self, Output::Imm(0), Load::Direct(DataBusLoadEdge::Addr1));
                    add!(self, Output::Imm(0), Load::Direct(DataBusLoadEdge::Addr2));
                }
                Some(Opcode::JmpImm) => {
                    self.jmp_abs();
                }
                Some(Opcode::JmpReg) => {
                    self.start_of_ram();
                    pc_inc!(self);
                    add!(self, Output::Mem(AddressBusOutputLevel::Pc), Load::Direct(DataBusLoadEdge::In1));
                    add!(self, Output::Mem(AddressBusOutputLevel::Pc), Load::Direct(DataBusLoadEdge::Addr0));

                    for (i,load) in Ucode::WXYZ_LOADS.iter().take(3).enumerate() {
                        add!(self, Output::Mem(AddressBusOutputLevel::Addr), Load::Direct(*load));

                        if i != 2 {
                            add!(self, Output::Imm(1), Load::Alu(AluOpcode::AddLoNoCarry));
                            add!(self, Output::Direct(DataBusOutputLevel::Alu), Load::Direct(DataBusLoadEdge::In1));
                            add!(self, Output::Direct(DataBusOutputLevel::Alu), Load::Direct(DataBusLoadEdge::Addr0));
                        }
                    }

                    for (out, load) in Ucode::WXYZ_OUTS.iter().take(3).zip(&Ucode::ADDR_LOADS) {
                        add!(self, Output::Direct(*out), Load::Direct(*load));
                    }

                    self.load_pc_from_address_regs();
                }
                Some(Opcode::JmpMem) => {
                    self.start_of_ram();
                    pc_inc!(self);
                    add!(self, Output::Mem(AddressBusOutputLevel::Pc), Load::Direct(DataBusLoadEdge::In1));
                    add!(self, Output::Mem(AddressBusOutputLevel::Pc), Load::Direct(DataBusLoadEdge::Addr0));

                    // capture address of address in WXY
                    for (i,load) in Ucode::WXYZ_LOADS.iter().take(3).enumerate() {
                        add!(self, Output::Mem(AddressBusOutputLevel::Addr), Load::Direct(*load));

                        if i != 2 {
                            add!(self, Output::Imm(1), Load::Alu(AluOpcode::AddLoNoCarry));
                            add!(self, Output::Direct(DataBusOutputLevel::Alu), Load::Direct(DataBusLoadEdge::In1));
                            add!(self, Output::Direct(DataBusOutputLevel::Alu), Load::Direct(DataBusLoadEdge::Addr0));
                        }
                    }

                    // load address of address into addrs
                    for (out, load) in Ucode::WXYZ_OUTS.iter().take(3).zip(&Ucode::ADDR_LOADS) {
                        add!(self, Output::Direct(*out), Load::Direct(*load));
                    }

                    // load address into wxy
                    add!(self, Output::Direct(DataBusOutputLevel::W), Load::Direct(DataBusLoadEdge::In1));
                    for (i,load) in Ucode::WXYZ_LOADS.iter().take(3).enumerate() {
                        add!(self, Output::Mem(AddressBusOutputLevel::Addr), Load::Direct(*load));

                        if i != 2 {
                            add!(self, Output::Imm(1), Load::Alu(AluOpcode::AddLoNoCarry));
                            add!(self, Output::Direct(DataBusOutputLevel::Alu), Load::Direct(DataBusLoadEdge::In1));
                            add!(self, Output::Direct(DataBusOutputLevel::Alu), Load::Direct(DataBusLoadEdge::Addr0));
                        }
                    }

                    // load address into addrs
                    for (out, load) in Ucode::WXYZ_OUTS.iter().take(3).zip(&Ucode::ADDR_LOADS) {
                        add!(self, Output::Direct(*out), Load::Direct(*load));
                    }

                    self.load_pc_from_address_regs();
                }
                Some(Opcode::JcImm) => {
                    if flags.contains(Flags::CARRY) {
                        self.jmp_abs();
                    } else {
                        pc_inc!(self);
                        pc_inc!(self);
                        pc_inc!(self);
                    }
                }
                Some(Opcode::JzImm) => {
                    if flags.contains(Flags::ZERO) {
                        self.jmp_abs();
                    } else {
                        pc_inc!(self);
                        pc_inc!(self);
                        pc_inc!(self);
                    }
                }
                Some(Opcode::JnImm) => {
                    if flags.contains(Flags::NEG) {
                        self.jmp_abs();
                    } else {
                        pc_inc!(self);
                        pc_inc!(self);
                        pc_inc!(self);
                    }
                }
                Some(Opcode::LoadImm8) => {
                    self.start_of_ram();
                    pc_inc!(self);
                    add!(self, Output::Mem(AddressBusOutputLevel::Pc), Load::Direct(DataBusLoadEdge::Addr0));
                    pc_inc!(self);

                    add!(self, Output::Mem(AddressBusOutputLevel::Pc), Load::Direct(DataBusLoadEdge::W));
                    add!(self, Output::Direct(DataBusOutputLevel::W), Load::Mem(AddressBusOutputLevel::Addr));
                }
                Some(Opcode::Invert8) => {
                    self.start_of_ram();
                    pc_inc!(self);
                    add!(self, Output::Mem(AddressBusOutputLevel::Pc), Load::Direct(DataBusLoadEdge::Addr0));

                    add!(self, Output::Mem(AddressBusOutputLevel::Addr), Load::Direct(DataBusLoadEdge::In1));
                    add!(self, Output::Imm(SpecialMicroHelper::Invert as u8), Load::Alu(AluOpcode::Special));

                    add!(self, Output::Direct(DataBusOutputLevel::Alu), Load::Mem(AddressBusOutputLevel::Addr));
                    self.some_flags_from(Output::Direct(DataBusOutputLevel::Alu), flags, 
                        Flags::ZERO | Flags::NEG);
                }
                Some(Opcode::Negate8) => {
                    self.start_of_ram();
                    pc_inc!(self);
                    add!(self, Output::Mem(AddressBusOutputLevel::Pc), Load::Direct(DataBusLoadEdge::Addr0));

                    add!(self, Output::Mem(AddressBusOutputLevel::Addr), Load::Direct(DataBusLoadEdge::In1));
                    add!(self, Output::Imm(SpecialMicroHelper::Invert as u8), Load::Alu(AluOpcode::Special));
                    add!(self, Output::Direct(DataBusOutputLevel::Alu), Load::Direct(DataBusLoadEdge::In1));
                    
                    add!(self, Output::Imm(1), Load::Alu(AluOpcode::AddLoNoCarry));
                    add!(self, Output::Direct(DataBusOutputLevel::Alu), Load::Mem(AddressBusOutputLevel::Addr));

                    add!(self, Output::Imm(1), Load::Alu(AluOpcode::AddHiNoCarry));
                    add!(self, Output::Direct(DataBusOutputLevel::Alu), Load::Direct(DataBusLoadEdge::Flags));
                }
                Some(Opcode::LoadImm32) => {
                    self.start_of_ram();
                    pc_inc!(self);
                    add!(self, Output::Mem(AddressBusOutputLevel::Pc), Load::Direct(DataBusLoadEdge::Addr0));
                    add!(self, Output::Mem(AddressBusOutputLevel::Pc), Load::Direct(DataBusLoadEdge::In1));

                    for i in 0..=3 {
                        pc_inc!(self);
                        add!(self, Output::Mem(AddressBusOutputLevel::Pc), Load::Direct(DataBusLoadEdge::W));
                        add!(self, Output::Direct(DataBusOutputLevel::W), Load::Mem(AddressBusOutputLevel::Addr));

                        if i != 3 {
                            add!(self, Output::Imm(1), Load::Alu(AluOpcode::AddLoNoCarry));
                            add!(self, Output::Direct(DataBusOutputLevel::Alu), Load::Direct(DataBusLoadEdge::In1));
                            add!(self, Output::Direct(DataBusOutputLevel::Alu), Load::Direct(DataBusLoadEdge::Addr0));
                        }
                    }
                }
                Some(Opcode::Copy32) => {
                    self.start_of_ram();
                    pc_inc!(self);
                    add!(self, Output::Mem(AddressBusOutputLevel::Pc), Load::Direct(DataBusLoadEdge::W));

                    pc_inc!(self);
                    add!(self, Output::Mem(AddressBusOutputLevel::Pc), Load::Direct(DataBusLoadEdge::X));

                    add!(self, Output::Imm(1), Load::Direct(DataBusLoadEdge::In1));

                    for i in 0..=3 {
                        add!(self, Output::Direct(DataBusOutputLevel::W), Load::Direct(DataBusLoadEdge::Addr0));
                        add!(self, Output::Mem(AddressBusOutputLevel::Addr), Load::Direct(DataBusLoadEdge::Z));
                        add!(self, Output::Direct(DataBusOutputLevel::X), Load::Direct(DataBusLoadEdge::Addr0));
                        add!(self, Output::Direct(DataBusOutputLevel::Z), Load::Mem(AddressBusOutputLevel::Addr));

                        if i != 3 {
                            add!(self, Output::Direct(DataBusOutputLevel::W), Load::Alu(AluOpcode::AddLoNoCarry));
                            add!(self, Output::Direct(DataBusOutputLevel::Alu), Load::Direct(DataBusLoadEdge::W));
                            add!(self, Output::Direct(DataBusOutputLevel::X), Load::Alu(AluOpcode::AddLoNoCarry));
                            add!(self, Output::Direct(DataBusOutputLevel::Alu), Load::Direct(DataBusLoadEdge::X));
                        }
                    }
                }
                Some(Opcode::StoreImm32) => {
                    self.start_of_ram();
                    pc_inc!(self);

                    add!(self, Output::Mem(AddressBusOutputLevel::Pc), Load::Direct(DataBusLoadEdge::In1));

                    // copy address into wxy
                    for (i, load_edge) in Ucode::WXYZ_LOADS.iter().take(3).enumerate() {
                        add!(self, Output::Imm(i as u8), Load::Alu(AluOpcode::AddLoNoCarry));
                        add!(self, Output::Direct(DataBusOutputLevel::Alu), Load::Direct(DataBusLoadEdge::Addr0));
                        add!(self, Output::Mem(AddressBusOutputLevel::Addr), Load::Direct(*load_edge));
                    }

                    // copy address to addres regs
                    for (i, load_edge) in Ucode::ADDR_LOADS.iter().enumerate() {
                        add!(self, Output::Direct(Ucode::WXYZ_OUTS[i]), Load::Direct(*load_edge));
                    }

                    add!(self, Output::Imm(1), Load::Direct(DataBusLoadEdge::In1));

                    for i in 0..=3 {
                        pc_inc!(self);
                        add!(self, Output::Mem(AddressBusOutputLevel::Pc), Load::Direct(DataBusLoadEdge::Z));
                        add!(self, Output::Direct(DataBusOutputLevel::W), Load::Direct(DataBusLoadEdge::Addr0));
                        add!(self, Output::Direct(DataBusOutputLevel::Z), Load::Mem(AddressBusOutputLevel::Addr));

                        if i != 3 {
                            add!(self, Output::Direct(DataBusOutputLevel::W), Load::Alu(AluOpcode::AddLoNoCarry));
                            add!(self, Output::Direct(DataBusOutputLevel::Alu), Load::Direct(DataBusLoadEdge::W));
                        }
                    }
                }
                Some(Opcode::Load8) => {
                    self.start_of_ram();
                    pc_inc!(self);

                    // copy address into wxy
                    for (i, load_edge) in Ucode::WXYZ_LOADS.iter().take(3).enumerate() {
                        if i == 0 {
                            add!(self, Output::Mem(AddressBusOutputLevel::Pc), Load::Direct(DataBusLoadEdge::Addr0));
                        } else {
                            add!(self, Output::Mem(AddressBusOutputLevel::Pc), Load::Direct(DataBusLoadEdge::In1));
                            add!(self, Output::Imm(i as u8), Load::Alu(AluOpcode::AddLoNoCarry));
                            add!(self, Output::Direct(DataBusOutputLevel::Alu), Load::Direct(DataBusLoadEdge::Addr0));
                        }
                        add!(self, Output::Mem(AddressBusOutputLevel::Addr), Load::Direct(*load_edge));
                    }

                    // copy address to address regs
                    for (i, load_edge) in Ucode::ADDR_LOADS.iter().enumerate() {
                        add!(self, Output::Direct(Ucode::WXYZ_OUTS[i]), Load::Direct(*load_edge));
                    }

                    // copy value into W
                    add!(self, Output::Mem(AddressBusOutputLevel::Addr), Load::Direct(DataBusLoadEdge::W));

                    // store value
                    self.start_of_ram();
                    pc_inc!(self);
                    add!(self, Output::Mem(AddressBusOutputLevel::Pc), Load::Direct(DataBusLoadEdge::Addr0));
                    add!(self, Output::Direct(DataBusOutputLevel::W), Load::Mem(AddressBusOutputLevel::Addr));
                }
                Some(Opcode::Store8) => {
                    self.start_of_ram();
                    pc_inc!(self);
                    add!(self, Output::Mem(AddressBusOutputLevel::Pc), Load::Direct(DataBusLoadEdge::Addr0));

                    // copy value into Z
                    add!(self, Output::Mem(AddressBusOutputLevel::Addr), Load::Direct(DataBusLoadEdge::Z));

                    // copy address into wxy
                    pc_inc!(self);
                    for (i, load_edge) in Ucode::WXYZ_LOADS.iter().take(3).enumerate() {
                        if i == 0 {
                            add!(self, Output::Mem(AddressBusOutputLevel::Pc), Load::Direct(DataBusLoadEdge::Addr0));
                        } else {
                            add!(self, Output::Mem(AddressBusOutputLevel::Pc), Load::Direct(DataBusLoadEdge::In1));
                            add!(self, Output::Imm(i as u8), Load::Alu(AluOpcode::AddLoNoCarry));
                            add!(self, Output::Direct(DataBusOutputLevel::Alu), Load::Direct(DataBusLoadEdge::Addr0));
                        }
                        add!(self, Output::Mem(AddressBusOutputLevel::Addr), Load::Direct(*load_edge));
                    }

                    // copy address to addres regs
                    for (i, load_edge) in Ucode::ADDR_LOADS.iter().enumerate() {
                        add!(self, Output::Direct(Ucode::WXYZ_OUTS[i]), Load::Direct(*load_edge));
                    }

                    // store value to memory
                    add!(self, Output::Direct(DataBusOutputLevel::Z), Load::Mem(AddressBusOutputLevel::Addr));
                }

                Some(Opcode::Push8) => {
                    self.start_of_ram();

                    // load -1 into In1
                    add!(self, Output::Imm(0), Load::Direct(DataBusLoadEdge::In1));
                    add!(self, Output::Imm(SpecialMicroHelper::Invert as u8), Load::Alu(AluOpcode::Special));
                    add!(self, Output::Direct(DataBusOutputLevel::Alu), Load::Direct(DataBusLoadEdge::In1));
                    
                    // add 0xFFFFFF to REG_SP (and store a copy in WXY)
                    for i in 0..=3 {
                        add!(self, Output::Imm(REG_SP + i), Load::Direct(DataBusLoadEdge::Addr0));

                        let addlo = if i == 0 { AluOpcode::AddLoNoCarry } else { AluOpcode::addlo(flags) };
                        add!(self, Output::Mem(AddressBusOutputLevel::Addr), Load::Alu(addlo));
                        add!(self, Output::Direct(DataBusOutputLevel::Alu), Load::Direct(Ucode::WXYZ_LOADS[i as usize]));

                        if i != 3 {
                            let addhi = if i == 0 { AluOpcode::AddHiNoCarry } else { AluOpcode::addhi(flags) };
                            add!(self, Output::Mem(AddressBusOutputLevel::Addr), Load::Alu(addhi));
                            add!(self, Output::Direct(DataBusOutputLevel::Alu), Load::Direct(DataBusLoadEdge::Flags));
                        }

                        add!(self, Output::Direct(Ucode::WXYZ_OUTS[i as usize]), Load::Mem(AddressBusOutputLevel::Addr));
                    }

                    pc_inc!(self);

                    // copy value into Z
                    add!(self, Output::Mem(AddressBusOutputLevel::Pc), Load::Direct(DataBusLoadEdge::Addr0));
                    add!(self, Output::Mem(AddressBusOutputLevel::Addr), Load::Direct(DataBusLoadEdge::Z));

                    // copy address to addres regs
                    for (i, load_edge) in Ucode::ADDR_LOADS.iter().enumerate() {
                        add!(self, Output::Direct(Ucode::WXYZ_OUTS[i]), Load::Direct(*load_edge));
                    }

                    // store value to memory
                    add!(self, Output::Direct(DataBusOutputLevel::Z), Load::Mem(AddressBusOutputLevel::Addr));
                }
                Some(Opcode::Pop8) => {
                    self.start_of_ram();

                    // copy sp into wxy
                    for (i, load_edge) in Ucode::WXYZ_LOADS.iter().take(3).enumerate() {
                        add!(self, Output::Imm(REG_SP + (i as u8)), Load::Direct(DataBusLoadEdge::Addr0));
                        add!(self, Output::Mem(AddressBusOutputLevel::Addr), Load::Direct(*load_edge));
                    }

                    // copy address to addres regs
                    for (i, load_edge) in Ucode::ADDR_LOADS.iter().enumerate() {
                        add!(self, Output::Direct(Ucode::WXYZ_OUTS[i]), Load::Direct(*load_edge));
                    }

                    // copy value into Z
                    add!(self, Output::Mem(AddressBusOutputLevel::Addr), Load::Direct(DataBusLoadEdge::Z));

                    // store into reg
                    pc_inc!(self);
                    self.start_of_ram();
                    add!(self, Output::Mem(AddressBusOutputLevel::Pc), Load::Direct(DataBusLoadEdge::Addr0));
                    add!(self, Output::Direct(DataBusOutputLevel::Z), Load::Mem(AddressBusOutputLevel::Addr));


                    // increment sp

                    // copy address into wxy
                    for (i, load_edge) in Ucode::WXYZ_LOADS.iter().take(3).enumerate() {
                        add!(self, Output::Imm(REG_SP + (i as u8)), Load::Direct(DataBusLoadEdge::Addr0));

                        add!(self, Output::Mem(AddressBusOutputLevel::Addr), Load::Direct(DataBusLoadEdge::In1));

                        let addend = if i == 0 { 1 } else { 0 };
                        let addlo = if i == 0 { AluOpcode::AddLoNoCarry } else { AluOpcode::addlo(flags) };
                        add!(self, Output::Imm(addend), Load::Alu(addlo));
                        add!(self, Output::Direct(DataBusOutputLevel::Alu), Load::Direct(*load_edge));

                        if i != 3 {
                            let addhi = if i == 0 { AluOpcode::AddHiNoCarry } else { AluOpcode::addhi(flags) };
                            add!(self, Output::Imm(addend), Load::Alu(addhi));
                            add!(self, Output::Direct(DataBusOutputLevel::Alu), Load::Direct(DataBusLoadEdge::Flags));
                        }

                        add!(self, Output::Direct(Ucode::WXYZ_OUTS[i]), Load::Mem(AddressBusOutputLevel::Addr));
                    }

                }
                Some(Opcode::Copy8) => {
                    self.start_of_ram();

                    pc_inc!(self);
                    add!(self, Output::Mem(AddressBusOutputLevel::Pc), Load::Direct(DataBusLoadEdge::Addr0));

                    // copy value into Z
                    add!(self, Output::Mem(AddressBusOutputLevel::Addr), Load::Direct(DataBusLoadEdge::Z));

                    pc_inc!(self);
                    add!(self, Output::Mem(AddressBusOutputLevel::Pc), Load::Direct(DataBusLoadEdge::Addr0));

                    add!(self, Output::Direct(DataBusOutputLevel::Z), Load::Mem(AddressBusOutputLevel::Addr));
                }
                Some(Opcode::AndImm8) => {
                    self.start_of_ram();

                    pc_inc!(self);
                    add!(self, Output::Mem(AddressBusOutputLevel::Pc), Load::Direct(DataBusLoadEdge::Addr0));
                    add!(self, Output::Mem(AddressBusOutputLevel::Addr), Load::Direct(DataBusLoadEdge::In1));
                    
                    pc_inc!(self);
                    add!(self, Output::Mem(AddressBusOutputLevel::Pc), Load::Alu(AluOpcode::And));
                    add!(self, Output::Direct(DataBusOutputLevel::Alu), Load::Mem(AddressBusOutputLevel::Addr));

                    add!(self, Output::Direct(DataBusOutputLevel::Alu), Load::Direct(DataBusLoadEdge::In1));
                    add!(self, Output::Imm(0), Load::Alu(AluOpcode::AddHiNoCarry));
                    add!(self, Output::Direct(DataBusOutputLevel::Alu), Load::Direct(DataBusLoadEdge::Flags));
                }
                Some(Opcode::OrImm8) => {
                    self.start_of_ram();

                    pc_inc!(self);
                    add!(self, Output::Mem(AddressBusOutputLevel::Pc), Load::Direct(DataBusLoadEdge::Addr0));
                    add!(self, Output::Mem(AddressBusOutputLevel::Addr), Load::Direct(DataBusLoadEdge::In1));
                    
                    pc_inc!(self);
                    add!(self, Output::Mem(AddressBusOutputLevel::Pc), Load::Alu(AluOpcode::Or));
                    add!(self, Output::Direct(DataBusOutputLevel::Alu), Load::Mem(AddressBusOutputLevel::Addr));

                    add!(self, Output::Direct(DataBusOutputLevel::Alu), Load::Direct(DataBusLoadEdge::In1));
                    add!(self, Output::Imm(0), Load::Alu(AluOpcode::AddHiNoCarry));
                    add!(self, Output::Direct(DataBusOutputLevel::Alu), Load::Direct(DataBusLoadEdge::Flags));
                }
                Some(Opcode::XorImm8) => {
                    self.start_of_ram();

                    pc_inc!(self);
                    add!(self, Output::Mem(AddressBusOutputLevel::Pc), Load::Direct(DataBusLoadEdge::Addr0));
                    add!(self, Output::Mem(AddressBusOutputLevel::Addr), Load::Direct(DataBusLoadEdge::In1));
                    
                    pc_inc!(self);

                    // a | b -> W
                    add!(self, Output::Mem(AddressBusOutputLevel::Pc), Load::Alu(AluOpcode::Or));
                    add!(self, Output::Direct(DataBusOutputLevel::Alu), Load::Direct(DataBusLoadEdge::W));

                    // ~ (a & b)
                    add!(self, Output::Mem(AddressBusOutputLevel::Pc), Load::Alu(AluOpcode::And));
                    add!(self, Output::Direct(DataBusOutputLevel::Alu), Load::Direct(DataBusLoadEdge::In1));
                    add!(self, Output::Imm(SpecialMicroHelper::Invert as u8), Load::Alu(AluOpcode::Special));
                    add!(self, Output::Direct(DataBusOutputLevel::Alu), Load::Direct(DataBusLoadEdge::In1));

                    // a ^ b == (a | b) & ~( a & b)
                    add!(self, Output::Direct(DataBusOutputLevel::W), Load::Alu(AluOpcode::And));
                    add!(self, Output::Direct(DataBusOutputLevel::Alu), Load::Mem(AddressBusOutputLevel::Addr));

                    add!(self, Output::Direct(DataBusOutputLevel::Alu), Load::Direct(DataBusLoadEdge::In1));
                    add!(self, Output::Imm(0), Load::Alu(AluOpcode::AddHiNoCarry));
                    add!(self, Output::Direct(DataBusOutputLevel::Alu), Load::Direct(DataBusLoadEdge::Flags));
                }
                Some(Opcode::And8) => self.parallel_op_8(AluOpcode::And),
                Some(Opcode::Or8) => self.parallel_op_8(AluOpcode::Or),
                Some(Opcode::Xor8) => {
                    self.start_of_ram();

                    // a ^ b == (a | b) & ~( a & b)

                    pc_inc!(self);
                    add!(self, Output::Mem(AddressBusOutputLevel::Pc), Load::Direct(DataBusLoadEdge::Addr0));
                    add!(self, Output::Mem(AddressBusOutputLevel::Addr), Load::Direct(DataBusLoadEdge::W));

                    pc_inc!(self);
                    add!(self, Output::Mem(AddressBusOutputLevel::Pc), Load::Direct(DataBusLoadEdge::Addr0));
                    add!(self, Output::Mem(AddressBusOutputLevel::Addr), Load::Direct(DataBusLoadEdge::X));


                    pc_inc!(self);
                    add!(self, Output::Mem(AddressBusOutputLevel::Pc), Load::Direct(DataBusLoadEdge::Addr0));

                    // a | b -> regC
                    add!(self, Output::Direct(DataBusOutputLevel::W), Load::Direct(DataBusLoadEdge::In1));
                    add!(self, Output::Direct(DataBusOutputLevel::X), Load::Alu(AluOpcode::Or));
                    add!(self, Output::Direct(DataBusOutputLevel::Alu), Load::Mem(AddressBusOutputLevel::Addr));

                    // a & b -> alu
                    add!(self, Output::Direct(DataBusOutputLevel::X), Load::Alu(AluOpcode::And));

                    // ~(a & b) -> alu -> in1
                    add!(self, Output::Direct(DataBusOutputLevel::Alu), Load::Direct(DataBusLoadEdge::In1));
                    add!(self, Output::Imm(SpecialMicroHelper::Invert as u8), Load::Alu(AluOpcode::Special));
                    add!(self, Output::Direct(DataBusOutputLevel::Alu), Load::Direct(DataBusLoadEdge::In1));

                    // a ^ b == (a | b) & ~( a & b)
                    add!(self, Output::Mem(AddressBusOutputLevel::Addr), Load::Alu(AluOpcode::And));
                    add!(self, Output::Direct(DataBusOutputLevel::Alu), Load::Mem(AddressBusOutputLevel::Addr));

                    self.flags_from(Output::Direct(DataBusOutputLevel::Alu));
                }
                Some(Opcode::Shift8) => {  // shift(ShiftCommand, (amount)regA, (value) regB, (dest) regC)
                    pc_inc!(self); // now pointing to ShiftCommand
                    self.start_of_ram();

                    // create ALU ShiftArgs cmd in Z
                    // first the upper nibble
                    // 4..=5 mode
                    // 6..=7 SpecialOpcode::Shift

                    // pc holds ShiftCommand
                    // 0..=1 mode
                    // 2..=2 dir
                    add!(self, Output::Mem(AddressBusOutputLevel::Pc), Load::Direct(DataBusLoadEdge::In1));
                    add!(self, Output::Imm(0x3), Load::Alu(AluOpcode::And));
                    add!(self, Output::Direct(DataBusOutputLevel::Alu), Load::Direct(DataBusLoadEdge::In1));
                    add!(self, Output::Imm((SpecialOpcode::Shift as u8) << 2), Load::Alu(AluOpcode::Or));
                    add!(self, Output::Direct(DataBusOutputLevel::Alu), Load::Direct(DataBusLoadEdge::In1));
                    add!(self, Output::Imm(SpecialMicroHelper::SwapNibbles as u8), Load::Alu(AluOpcode::Special));
                    add!(self, Output::Direct(DataBusOutputLevel::Alu), Load::Direct(DataBusLoadEdge::Z));
                    // Z now has upper nibble of ShiftArgs

                    // copy dir flag to  ZERO flag
                    add!(self, Output::Mem(AddressBusOutputLevel::Pc), Load::Direct(DataBusLoadEdge::In1));
                    add!(self, Output::Imm(0x4), Load::Alu(AluOpcode::And));
                    add!(self, Output::Direct(DataBusOutputLevel::Alu), Load::Direct(DataBusLoadEdge::In1));
                    add!(self, Output::Imm(0x0), Load::Alu(AluOpcode::AddHiNoCarry));
                    self.some_flags_from_preceding_addhi(flags, Flags::ZERO);

                    pc_inc!(self); // now pointing to reg # containing amount
                    add!(self, Output::Mem(AddressBusOutputLevel::Pc), Load::Direct(DataBusLoadEdge::Addr0));
                    add!(self, Output::Mem(AddressBusOutputLevel::Addr), Load::Direct(DataBusLoadEdge::In1));

                    if flags.contains(Flags::ZERO) {
                        // shift left so noop
                        self.add_op(noop, file!(), line!());
                        self.add_op(noop, file!(), line!());
                    } else {
                        // shift right so negate amount
                        add!(self, Output::Imm(SpecialMicroHelper::Negate as u8), Load::Alu(AluOpcode::Special));
                        add!(self, Output::Direct(DataBusOutputLevel::Alu), Load::Direct(DataBusLoadEdge::In1));
                    }

                    // get 4 LSB of amount to make final ShiftArgs in Z
                    add!(self, Output::Imm(0x0F), Load::Alu(AluOpcode::And));
                    add!(self, Output::Direct(DataBusOutputLevel::Alu), Load::Direct(DataBusLoadEdge::In1));
                    add!(self, Output::Direct(DataBusOutputLevel::Z), Load::Alu(AluOpcode::Or));
                    add!(self, Output::Direct(DataBusOutputLevel::Alu), Load::Direct(DataBusLoadEdge::Z));


                    pc_inc!(self); // now pointing to reg # containing value to be shifted
                    add!(self, Output::Mem(AddressBusOutputLevel::Pc), Load::Direct(DataBusLoadEdge::Addr0));
                    add!(self, Output::Mem(AddressBusOutputLevel::Addr), Load::Direct(DataBusLoadEdge::In1));

                    // compute shift
                    add!(self, Output::Direct(DataBusOutputLevel::Z), Load::Alu(AluOpcode::Special));

                    pc_inc!(self); // now pointing to reg # for result
                    add!(self, Output::Mem(AddressBusOutputLevel::Pc), Load::Direct(DataBusLoadEdge::Addr0));
                    add!(self, Output::Direct(DataBusOutputLevel::Alu), Load::Mem(AddressBusOutputLevel::Addr));

                    // update flags
                    add!(self, Output::Direct(DataBusOutputLevel::Alu), Load::Direct(DataBusLoadEdge::In1));
                    add!(self, Output::Imm(0x0), Load::Alu(AluOpcode::AddHiNoCarry));
                    add!(self, Output::Direct(DataBusOutputLevel::Alu), Load::Direct(DataBusLoadEdge::Flags));
                }
                Some(Opcode::Add8) => {
                    self.start_of_ram();
                    pc_inc!(self);
                    add!(self, Output::Mem(AddressBusOutputLevel::Pc), Load::Direct(DataBusLoadEdge::Addr0));
                    add!(self, Output::Mem(AddressBusOutputLevel::Addr), Load::Direct(DataBusLoadEdge::In1));

                    pc_inc!(self);
                    add!(self, Output::Mem(AddressBusOutputLevel::Pc), Load::Direct(DataBusLoadEdge::Addr0));
                    add!(self, Output::Mem(AddressBusOutputLevel::Addr), Load::Direct(DataBusLoadEdge::W));
                    
                    pc_inc!(self);
                    add!(self, Output::Mem(AddressBusOutputLevel::Pc), Load::Direct(DataBusLoadEdge::Addr0));
                    add!(self, Output::Direct(DataBusOutputLevel::W), Load::Alu(AluOpcode::addlo(flags)));
                    add!(self, Output::Direct(DataBusOutputLevel::Alu), Load::Mem(AddressBusOutputLevel::Addr));
                    add!(self, Output::Direct(DataBusOutputLevel::W), Load::Alu(AluOpcode::addhi(flags)));
                    add!(self, Output::Direct(DataBusOutputLevel::Alu), Load::Direct(DataBusLoadEdge::Flags));
                }
                Some(Opcode::Cmp8) | Some(Opcode::Cmp8IfZero) => {
                    let perform_cmp8 = (opcode == Some(Opcode::Cmp8)) || flags.contains(Flags::ZERO);
                    if  perform_cmp8 {
                        self.start_of_ram();

                        // grab B
                        pc_inc!(self);
                        add!(self, Output::Mem(AddressBusOutputLevel::Pc), Load::Direct(DataBusLoadEdge::Addr0));
                        add!(self, Output::Mem(AddressBusOutputLevel::Addr), Load::Direct(DataBusLoadEdge::In1));
                        
                        // invert it
                        add!(self, Output::Imm(SpecialMicroHelper::Invert as u8), Load::Alu(AluOpcode::Special));
                        add!(self, Output::Direct(DataBusOutputLevel::Alu), Load::Direct(DataBusLoadEdge::In1));

                        // add 1 so W = ~B + 1 (and CarryFlag -> Z)
                        add!(self, Output::Imm(1), Load::Alu(AluOpcode::AddLoNoCarry));
                        add!(self, Output::Direct(DataBusOutputLevel::Alu), Load::Direct(DataBusLoadEdge::W));
                        add!(self, Output::Imm(1), Load::Alu(AluOpcode::AddHiNoCarry));
                        add!(self, Output::Direct(DataBusOutputLevel::Alu), Load::Direct(DataBusLoadEdge::In1));
                        add!(self, Output::Imm(Flags::CARRY.bits()), Load::Alu(AluOpcode::And));
                        add!(self, Output::Direct(DataBusOutputLevel::Alu), Load::Direct(DataBusLoadEdge::Z));

                        // step to A and load in into In1
                        pc_inc!(self);
                        add!(self, Output::Mem(AddressBusOutputLevel::Pc), Load::Direct(DataBusLoadEdge::Addr0));
                        add!(self, Output::Mem(AddressBusOutputLevel::Addr), Load::Direct(DataBusLoadEdge::In1));
                        
                        // add A and W
                        add!(self, Output::Direct(DataBusOutputLevel::W), Load::Alu(AluOpcode::AddHiNoCarry));

                        // OR in the CARRY flag
                        add!(self, Output::Direct(DataBusOutputLevel::Alu), Load::Direct(DataBusLoadEdge::In1));
                        add!(self, Output::Direct(DataBusOutputLevel::Z), Load::Alu(AluOpcode::Or));

                        add!(self, Output::Direct(DataBusOutputLevel::Alu), Load::Direct(DataBusLoadEdge::Flags));
                    } else {
                        pc_inc!(self); //self.start_of_ram();
                        pc_inc!(self);
                        pc_inc!(self); //pc_inc!(self);
                        add!(self, Output::Direct(DataBusOutputLevel::Next), Load::Direct(DataBusLoadEdge::None));
                        self.add_op(noop, file!(), line!());

                        self.add_op(noop, file!(), line!());
                        self.add_op(noop, file!(), line!());

                        self.add_op(noop, file!(), line!());
                        self.add_op(noop, file!(), line!());
                        self.add_op(noop, file!(), line!());
                        self.add_op(noop, file!(), line!());
                        self.add_op(noop, file!(), line!());
                        self.add_op(noop, file!(), line!());

                        self.add_op(noop, file!(), line!()); //pc_inc!(self);
                        self.add_op(noop, file!(), line!());
                        self.add_op(noop, file!(), line!());

                        self.add_op(noop, file!(), line!());

                        self.add_op(noop, file!(), line!());
                        self.add_op(noop, file!(), line!());

                        self.add_op(noop, file!(), line!());
                    }
                }
                Some(Opcode::Divide8) => {
                    self.start_of_ram();
                    pc_inc!(self);
                    add!(self, Output::Mem(AddressBusOutputLevel::Pc), Load::Direct(DataBusLoadEdge::Addr0));
                    add!(self, Output::Mem(AddressBusOutputLevel::Addr), Load::Direct(DataBusLoadEdge::In1));

                    pc_inc!(self);
                    add!(self, Output::Mem(AddressBusOutputLevel::Pc), Load::Direct(DataBusLoadEdge::Addr0));
                    add!(self, Output::Mem(AddressBusOutputLevel::Addr), Load::Direct(DataBusLoadEdge::W));
                    
                    // quotient in W
                    pc_inc!(self);
                    add!(self, Output::Mem(AddressBusOutputLevel::Pc), Load::Direct(DataBusLoadEdge::Addr0));
                    add!(self, Output::Direct(DataBusOutputLevel::W), Load::Alu(AluOpcode::Divide));
                    add!(self, Output::Direct(DataBusOutputLevel::Alu), Load::Direct(DataBusLoadEdge::W));

                    add!(self, Output::Direct(DataBusOutputLevel::W), Load::Mem(AddressBusOutputLevel::Addr));

                    // capture the zero bit
                    add!(self, Output::Imm(0), Load::Direct(DataBusLoadEdge::In1));
                    add!(self, Output::Direct(DataBusOutputLevel::W), Load::Alu(AluOpcode::AddHiNoCarry));
                    self.some_flags_from_preceding_addhi(flags, Flags::ZERO);
                },
                Some(Opcode::Add8NoCarry) => {
                    self.start_of_ram();
                    pc_inc!(self);
                    add!(self, Output::Mem(AddressBusOutputLevel::Pc), Load::Direct(DataBusLoadEdge::Addr0));
                    add!(self, Output::Mem(AddressBusOutputLevel::Addr), Load::Direct(DataBusLoadEdge::In1));

                    pc_inc!(self);
                    add!(self, Output::Mem(AddressBusOutputLevel::Pc), Load::Direct(DataBusLoadEdge::Addr0));
                    add!(self, Output::Mem(AddressBusOutputLevel::Addr), Load::Direct(DataBusLoadEdge::W));
                    
                    pc_inc!(self);
                    add!(self, Output::Mem(AddressBusOutputLevel::Pc), Load::Direct(DataBusLoadEdge::Addr0));
                    add!(self, Output::Direct(DataBusOutputLevel::W), Load::Alu(AluOpcode::AddLoNoCarry));
                    add!(self, Output::Direct(DataBusOutputLevel::Alu), Load::Mem(AddressBusOutputLevel::Addr));

                    // capture the zero and neg bit
                    add!(self, Output::Direct(DataBusOutputLevel::W), Load::Alu(AluOpcode::AddHiNoCarry));
                    self.some_flags_from_preceding_addhi(flags, Flags::ZERO | Flags::NEG);
                },
                Some(Opcode::Add8NoCarryIn) => {
                    self.start_of_ram();
                    pc_inc!(self);
                    add!(self, Output::Mem(AddressBusOutputLevel::Pc), Load::Direct(DataBusLoadEdge::Addr0));
                    add!(self, Output::Mem(AddressBusOutputLevel::Addr), Load::Direct(DataBusLoadEdge::In1));

                    pc_inc!(self);
                    add!(self, Output::Mem(AddressBusOutputLevel::Pc), Load::Direct(DataBusLoadEdge::Addr0));
                    add!(self, Output::Mem(AddressBusOutputLevel::Addr), Load::Direct(DataBusLoadEdge::W));
                    
                    pc_inc!(self);
                    add!(self, Output::Mem(AddressBusOutputLevel::Pc), Load::Direct(DataBusLoadEdge::Addr0));
                    add!(self, Output::Direct(DataBusOutputLevel::W), Load::Alu(AluOpcode::AddLoNoCarry));
                    add!(self, Output::Direct(DataBusOutputLevel::Alu), Load::Mem(AddressBusOutputLevel::Addr));

                    // capture the zero bit
                    add!(self, Output::Direct(DataBusOutputLevel::W), Load::Alu(AluOpcode::AddHiNoCarry));
                    add!(self, Output::Direct(DataBusOutputLevel::Alu), Load::Direct(DataBusLoadEdge::Flags));
                },
                Some(Opcode::TtyIn) => {
                    self.start_of_ram();
                    pc_inc!(self);
                    add!(self, Output::Mem(AddressBusOutputLevel::Pc), Load::Direct(DataBusLoadEdge::Addr0));

                    add!(self, Output::Direct(DataBusOutputLevel::TtyIn), Load::Mem(AddressBusOutputLevel::Addr));

                    // ack it
                    add!(self, Output::Mem(AddressBusOutputLevel::Addr), Load::Direct(DataBusLoadEdge::TtyIn));
                }
                Some(Opcode::TtyOut) => {
                    self.start_of_ram();
                    pc_inc!(self);
                    add!(self, Output::Mem(AddressBusOutputLevel::Pc), Load::Direct(DataBusLoadEdge::Addr0));
                    add!(self, Output::Mem(AddressBusOutputLevel::Addr), Load::Direct(DataBusLoadEdge::TtyOut));
                }
                Some(Opcode::Store32_1) => {
                    self.start_of_ram();

                    // store regA in Z
                    pc_inc!(self);
                    add!(self, Output::Mem(AddressBusOutputLevel::Pc), Load::Direct(DataBusLoadEdge::Z));

                    // store regB's addr in WXY
                    pc_inc!(self);
                    for (i, load_edge) in Ucode::WXYZ_LOADS.iter().take(3).enumerate() {
                        if i == 0 {
                            add!(self, Output::Mem(AddressBusOutputLevel::Pc), Load::Direct(DataBusLoadEdge::Addr0));
                        } else {
                            add!(self, Output::Mem(AddressBusOutputLevel::Pc), Load::Direct(DataBusLoadEdge::In1));
                            add!(self, Output::Imm(i as u8), Load::Alu(AluOpcode::AddLoNoCarry));
                            add!(self, Output::Direct(DataBusOutputLevel::Alu), Load::Direct(DataBusLoadEdge::Addr0));
                        }
                        add!(self, Output::Mem(AddressBusOutputLevel::Addr), Load::Direct(*load_edge));
                    }

                    for _ in 0..=1 {
                        self.start_of_ram();
                        add!(self, Output::Direct(DataBusOutputLevel::Z), Load::Direct(DataBusLoadEdge::Addr0));
                        add!(self, Output::Mem(AddressBusOutputLevel::Addr), Load::Direct(DataBusLoadEdge::In1));
                        add!(self, Output::Imm(0), Load::Alu(AluOpcode::AddLoNoCarry));

                        // load up store address
                        for (i, load_edge) in Ucode::ADDR_LOADS.iter().enumerate() {
                            add!(self, Output::Direct(Ucode::WXYZ_OUTS[i]), Load::Direct(*load_edge));
                        }

                        add!(self, Output::Direct(DataBusOutputLevel::Alu), Load::Mem(AddressBusOutputLevel::Addr));

                        add!(self, Output::Direct(DataBusOutputLevel::Z), Load::Direct(DataBusLoadEdge::In1));
                        add!(self, Output::Imm(1), Load::Alu(AluOpcode::AddLoNoCarry));
                        add!(self, Output::Direct(DataBusOutputLevel::Alu), Load::Direct(DataBusLoadEdge::Z));

                        add!(self, Output::Direct(DataBusOutputLevel::W), Load::Direct(DataBusLoadEdge::In1));
                        add!(self, Output::Imm(1), Load::Alu(AluOpcode::AddLoNoCarry));
                        add!(self, Output::Direct(DataBusOutputLevel::Alu), Load::Direct(DataBusLoadEdge::W));
                    }
                }
                Some(Opcode::Store32_2) => {
                    for i in 2..=3 {
                        self.start_of_ram();
                        add!(self, Output::Direct(DataBusOutputLevel::Z), Load::Direct(DataBusLoadEdge::Addr0));
                        add!(self, Output::Mem(AddressBusOutputLevel::Addr), Load::Direct(DataBusLoadEdge::In1));
                        add!(self, Output::Imm(0), Load::Alu(AluOpcode::AddLoNoCarry));

                        // load up store address
                        for (i, load_edge) in Ucode::ADDR_LOADS.iter().enumerate() {
                            add!(self, Output::Direct(Ucode::WXYZ_OUTS[i]), Load::Direct(*load_edge));
                        }

                        add!(self, Output::Direct(DataBusOutputLevel::Alu), Load::Mem(AddressBusOutputLevel::Addr));

                        if i != 3 {
                            add!(self, Output::Direct(DataBusOutputLevel::Z), Load::Direct(DataBusLoadEdge::In1));
                            add!(self, Output::Imm(1), Load::Alu(AluOpcode::AddLoNoCarry));
                            add!(self, Output::Direct(DataBusOutputLevel::Alu), Load::Direct(DataBusLoadEdge::Z));

                            add!(self, Output::Direct(DataBusOutputLevel::W), Load::Direct(DataBusLoadEdge::In1));
                            add!(self, Output::Imm(1), Load::Alu(AluOpcode::AddLoNoCarry));
                            add!(self, Output::Direct(DataBusOutputLevel::Alu), Load::Direct(DataBusLoadEdge::W));
                        }
                    }
                }
                Some(Opcode::Load32) => {
                    self.start_of_ram();
                    pc_inc!(self);

                    // copy address into wxy
                    for (i, load_edge) in Ucode::WXYZ_LOADS.iter().enumerate() {
                        if i == 0 {
                            add!(self, Output::Mem(AddressBusOutputLevel::Pc), Load::Direct(DataBusLoadEdge::Addr0));
                        } else {
                            add!(self, Output::Mem(AddressBusOutputLevel::Pc), Load::Direct(DataBusLoadEdge::In1));
                            add!(self, Output::Imm(i as u8), Load::Alu(AluOpcode::AddLoNoCarry));
                            add!(self, Output::Direct(DataBusOutputLevel::Alu), Load::Direct(DataBusLoadEdge::Addr0));
                        }
                        add!(self, Output::Mem(AddressBusOutputLevel::Addr), Load::Direct(*load_edge));
                    }

                    // copy address in wxy to addres regs
                    for (i, load_edge) in Ucode::ADDR_LOADS.iter().enumerate() {
                        add!(self, Output::Direct(Ucode::WXYZ_OUTS[i]), Load::Direct(*load_edge));
                    }

                    // copy addr0 to Z
                    add!(self, Output::Direct(DataBusOutputLevel::W), Load::Direct(DataBusLoadEdge::Z));

                    // copy value into WXYZ
                    for (i, load_edge) in Ucode::WXYZ_LOADS.iter().enumerate() {
                        if i != 0 {
                            add!(self, Output::Direct(DataBusOutputLevel::Z), Load::Direct(DataBusLoadEdge::In1));
                            add!(self, Output::Imm(i as u8), Load::Alu(AluOpcode::AddLoNoCarry));
                            add!(self, Output::Direct(DataBusOutputLevel::Alu), Load::Direct(DataBusLoadEdge::Addr0));
                        }
                        add!(self, Output::Mem(AddressBusOutputLevel::Addr), Load::Direct(*load_edge));
                    }

                    // store value
                    self.start_of_ram();
                    pc_inc!(self);
                    for (i, reg) in Ucode::WXYZ_OUTS.iter().enumerate() {
                        if i == 0 {
                            add!(self, Output::Mem(AddressBusOutputLevel::Pc), Load::Direct(DataBusLoadEdge::Addr0));
                        } else {
                            add!(self, Output::Mem(AddressBusOutputLevel::Pc), Load::Direct(DataBusLoadEdge::In1));
                            add!(self, Output::Imm(i as u8), Load::Alu(AluOpcode::AddLoNoCarry));
                            add!(self, Output::Direct(DataBusOutputLevel::Alu), Load::Direct(DataBusLoadEdge::Addr0));
                        }

                        add!(self, Output::Direct(*reg), Load::Mem(AddressBusOutputLevel::Addr));
                    }
                }
                Some(Opcode::Mul8_1) => {
                    self.start_of_ram();
                    pc_inc!(self);
                    // 16-bit "A" in WX
                    add!(self, Output::Mem(AddressBusOutputLevel::Pc), Load::Direct(DataBusLoadEdge::Addr0));
                    add!(self, Output::Mem(AddressBusOutputLevel::Addr), Load::Direct(DataBusLoadEdge::W));
                    add!(self, Output::Imm(0), Load::Direct(DataBusLoadEdge::X));

                    // 8-bit "B" in Y
                    pc_inc!(self);
                    add!(self, Output::Mem(AddressBusOutputLevel::Pc), Load::Direct(DataBusLoadEdge::Addr0));
                    add!(self, Output::Mem(AddressBusOutputLevel::Addr), Load::Direct(DataBusLoadEdge::Y));

                    // point memory to product0
                    add!(self, Output::Imm(1), Load::Direct(DataBusLoadEdge::Addr0));
                    add!(self, Output::Imm(0), Load::Mem(AddressBusOutputLevel::Addr));

                    add!(self, Output::Imm(0), Load::Direct(DataBusLoadEdge::Addr0));
                    add!(self, Output::Imm(0), Load::Mem(AddressBusOutputLevel::Addr));
                }
                Some(Opcode::Mul8_2) => {
                    self.inc_pc = false; // handle this manually

                    add!(self, Output::Direct(DataBusOutputLevel::Y), Load::Direct(DataBusLoadEdge::In1));
                    add!(self, Output::Imm(0), Load::Alu(AluOpcode::AddHiNoCarry));
                    add!(self, Output::Direct(DataBusOutputLevel::Alu), Load::Direct(DataBusLoadEdge::Flags));
                    if flags.contains(Flags::ZERO) {
                        pc_inc!(self);
                        add!(self, Output::Direct(DataBusOutputLevel::Next), Load::Direct(DataBusLoadEdge::None));
                    } else {
                        self.add_op(noop, file!(), line!());
                        self.add_op(noop, file!(), line!());
                    }

                    //   Z = if b & 1 { 0xFF } else { 0x00 }
                    add!(self, Output::Imm(0), Load::Direct(DataBusLoadEdge::Addr0));

                    // store mask in Z
                    add!(self, Output::Direct(DataBusOutputLevel::Y), Load::Direct(DataBusLoadEdge::In1));
                    add!(self, Output::Imm(SpecialMicroHelper::AllBitsIfOdd as u8), Load::Alu(AluOpcode::Special));
                    add!(self, Output::Direct(DataBusOutputLevel::Alu), Load::Direct(DataBusLoadEdge::Z));

                    // mask W with Z
                    add!(self, Output::Direct(DataBusOutputLevel::W), Load::Direct(DataBusLoadEdge::In1));
                    add!(self, Output::Direct(DataBusOutputLevel::Z), Load::Alu(AluOpcode::And));
                    add!(self, Output::Direct(DataBusOutputLevel::Alu), Load::Direct(DataBusLoadEdge::In1));

                    // add product0 masked W
                    add!(self, Output::Mem(AddressBusOutputLevel::Addr), Load::Alu(AluOpcode::AddHiNoCarry));
                    add!(self, Output::Direct(DataBusOutputLevel::Alu), Load::Direct(DataBusLoadEdge::Flags));
                    add!(self, Output::Mem(AddressBusOutputLevel::Addr), Load::Alu(AluOpcode::AddLoNoCarry));
                    add!(self, Output::Direct(DataBusOutputLevel::Alu), Load::Mem(AddressBusOutputLevel::Addr));

                    // point memory to product1
                    add!(self, Output::Imm(1), Load::Direct(DataBusLoadEdge::Addr0));

                    // mask X with Z
                    add!(self, Output::Direct(DataBusOutputLevel::X), Load::Direct(DataBusLoadEdge::In1));
                    add!(self, Output::Direct(DataBusOutputLevel::Z), Load::Alu(AluOpcode::And));
                    add!(self, Output::Direct(DataBusOutputLevel::Alu), Load::Direct(DataBusLoadEdge::In1));

                    // add product1 masked X
                    add!(self, Output::Mem(AddressBusOutputLevel::Addr), Load::Alu(AluOpcode::addlo(flags)));
                    add!(self, Output::Direct(DataBusOutputLevel::Alu), Load::Mem(AddressBusOutputLevel::Addr));

                    //   need to left-shift [WX] by 1

                    // create shift command and store in Z: 01==Shift 00=Rotate
                    add!(self, Output::Imm(0b0100), Load::Direct(DataBusLoadEdge::In1));
                    add!(self, Output::Imm(SpecialMicroHelper::SwapNibbles as u8), Load::Alu(AluOpcode::Special));
                    add!(self, Output::Direct(DataBusOutputLevel::Alu), Load::Direct(DataBusLoadEdge::In1));
                    add!(self, Output::Imm(1), Load::Alu(AluOpcode::Or));
                    add!(self, Output::Direct(DataBusOutputLevel::Alu), Load::Direct(DataBusLoadEdge::Z));

                    // rotate X by 1
                    add!(self, Output::Direct(DataBusOutputLevel::X), Load::Direct(DataBusLoadEdge::In1));
                    add!(self, Output::Direct(DataBusOutputLevel::Z), Load::Alu(AluOpcode::Special));
                    add!(self, Output::Direct(DataBusOutputLevel::Alu), Load::Direct(DataBusLoadEdge::X));

                    // rotate W by 1
                    add!(self, Output::Direct(DataBusOutputLevel::W), Load::Direct(DataBusLoadEdge::In1));
                    add!(self, Output::Direct(DataBusOutputLevel::Z), Load::Alu(AluOpcode::Special));
                    add!(self, Output::Direct(DataBusOutputLevel::Alu), Load::Direct(DataBusLoadEdge::W));

                    // create ~1 mask and store in Z
                    add!(self, Output::Imm(0x1), Load::Direct(DataBusLoadEdge::In1));
                    add!(self, Output::Imm(SpecialMicroHelper::Invert as u8), Load::Alu(AluOpcode::Special));
                    add!(self, Output::Direct(DataBusOutputLevel::Alu), Load::Direct(DataBusLoadEdge::Z));

                    // clear out lowest bit from X
                    add!(self, Output::Direct(DataBusOutputLevel::X), Load::Direct(DataBusLoadEdge::In1));
                    add!(self, Output::Direct(DataBusOutputLevel::Z), Load::Alu(AluOpcode::And));
                    add!(self, Output::Direct(DataBusOutputLevel::Alu), Load::Direct(DataBusLoadEdge::X));

                    // grab lowest bit from W and OR into X
                    add!(self, Output::Direct(DataBusOutputLevel::W), Load::Direct(DataBusLoadEdge::In1));
                    add!(self, Output::Imm(1), Load::Alu(AluOpcode::And));
                    add!(self, Output::Direct(DataBusOutputLevel::Alu), Load::Direct(DataBusLoadEdge::In1));
                    add!(self, Output::Direct(DataBusOutputLevel::X), Load::Alu(AluOpcode::Or));
                    add!(self, Output::Direct(DataBusOutputLevel::Alu), Load::Direct(DataBusLoadEdge::X));

                    // clear out lowest bit from W
                    add!(self, Output::Direct(DataBusOutputLevel::W), Load::Direct(DataBusLoadEdge::In1));
                    add!(self, Output::Direct(DataBusOutputLevel::Z), Load::Alu(AluOpcode::And));
                    add!(self, Output::Direct(DataBusOutputLevel::Alu), Load::Direct(DataBusLoadEdge::W));

                    //   need to right-shift Y by 1
                    add!(self, Output::Direct(DataBusOutputLevel::Y), Load::Direct(DataBusLoadEdge::In1));
                    add!(self, Output::Imm(SpecialMicroHelper::RightShiftByOne as u8), Load::Alu(AluOpcode::Special));
                    add!(self, Output::Direct(DataBusOutputLevel::Alu), Load::Direct(DataBusLoadEdge::Y));
                }
                Some(Opcode::AndImm32) => {
                    self.start_of_ram();

                    pc_inc!(self);
                    add!(self, Output::Mem(AddressBusOutputLevel::Pc), Load::Direct(DataBusLoadEdge::Addr0));
                    add!(self, Output::Mem(AddressBusOutputLevel::Pc), Load::Direct(DataBusLoadEdge::W));

                    add!(self, Output::Imm(Flags::ZERO.bits()), Load::Direct(DataBusLoadEdge::Z));

                    for i in 0..=3 {
                        pc_inc!(self);
                        add!(self, Output::Mem(AddressBusOutputLevel::Pc), Load::Direct(DataBusLoadEdge::In1));
                        add!(self, Output::Mem(AddressBusOutputLevel::Addr), Load::Alu(AluOpcode::And));
                        // store result
                        add!(self, Output::Direct(DataBusOutputLevel::Alu), Load::Mem(AddressBusOutputLevel::Addr));
                        // also check result for zero bit
                        add!(self, Output::Direct(DataBusOutputLevel::Alu), Load::Direct(DataBusLoadEdge::In1));
                        add!(self, Output::Imm(0), Load::Alu(AluOpcode::AddHiNoCarry));
                        add!(self, Output::Direct(DataBusOutputLevel::Alu), Load::Direct(DataBusLoadEdge::In1));
                        add!(self, Output::Direct(DataBusOutputLevel::Z), Load::Alu(AluOpcode::And));
                        add!(self, Output::Direct(DataBusOutputLevel::Alu), Load::Direct(DataBusLoadEdge::Z));

                        if i != 3 {
                            add!(self, Output::Direct(DataBusOutputLevel::W), Load::Direct(DataBusLoadEdge::In1));
                            add!(self, Output::Imm(1), Load::Alu(AluOpcode::AddLoNoCarry));
                            add!(self, Output::Direct(DataBusOutputLevel::Alu), Load::Direct(DataBusLoadEdge::W));
                            add!(self, Output::Direct(DataBusOutputLevel::Alu), Load::Direct(DataBusLoadEdge::Addr0));
                        }
                    }

                    add!(self, Output::Direct(DataBusOutputLevel::Z), Load::Direct(DataBusLoadEdge::In1));
                    add!(self, Output::Imm(Flags::ZERO.bits()), Load::Alu(AluOpcode::And));
                    add!(self, Output::Direct(DataBusOutputLevel::Alu), Load::Direct(DataBusLoadEdge::Flags));
                }
                Some(Opcode::OrImm32) => {
                    self.start_of_ram();

                    pc_inc!(self);
                    add!(self, Output::Mem(AddressBusOutputLevel::Pc), Load::Direct(DataBusLoadEdge::Addr0));
                    add!(self, Output::Mem(AddressBusOutputLevel::Pc), Load::Direct(DataBusLoadEdge::W));

                    add!(self, Output::Imm(Flags::ZERO.bits()), Load::Direct(DataBusLoadEdge::Z));

                    for i in 0..=3 {
                        pc_inc!(self);
                        add!(self, Output::Mem(AddressBusOutputLevel::Pc), Load::Direct(DataBusLoadEdge::In1));
                        add!(self, Output::Mem(AddressBusOutputLevel::Addr), Load::Alu(AluOpcode::Or));
                        // store result
                        add!(self, Output::Direct(DataBusOutputLevel::Alu), Load::Mem(AddressBusOutputLevel::Addr));
                        // also check result for zero bit
                        add!(self, Output::Direct(DataBusOutputLevel::Alu), Load::Direct(DataBusLoadEdge::In1));
                        add!(self, Output::Imm(0), Load::Alu(AluOpcode::AddHiNoCarry));
                        add!(self, Output::Direct(DataBusOutputLevel::Alu), Load::Direct(DataBusLoadEdge::In1));
                        add!(self, Output::Direct(DataBusOutputLevel::Z), Load::Alu(AluOpcode::And));
                        add!(self, Output::Direct(DataBusOutputLevel::Alu), Load::Direct(DataBusLoadEdge::Z));

                        if i != 3 {
                            add!(self, Output::Direct(DataBusOutputLevel::W), Load::Direct(DataBusLoadEdge::In1));
                            add!(self, Output::Imm(1), Load::Alu(AluOpcode::AddLoNoCarry));
                            add!(self, Output::Direct(DataBusOutputLevel::Alu), Load::Direct(DataBusLoadEdge::W));
                            add!(self, Output::Direct(DataBusOutputLevel::Alu), Load::Direct(DataBusLoadEdge::Addr0));
                        }
                    }

                    add!(self, Output::Direct(DataBusOutputLevel::Z), Load::Direct(DataBusLoadEdge::In1));
                    add!(self, Output::Imm(Flags::ZERO.bits()), Load::Alu(AluOpcode::And));
                    add!(self, Output::Direct(DataBusOutputLevel::Alu), Load::Direct(DataBusLoadEdge::Flags));
                }
                Some(Opcode::Halt) | Some(Opcode::HaltRAM) => {
                    pc_inc!(self);
                    add!(self, Output::Mem(AddressBusOutputLevel::Pc), Load::Direct(DataBusLoadEdge::W));
                    pc_inc!(self);
                    add!(self, Output::Mem(AddressBusOutputLevel::Pc), Load::Direct(DataBusLoadEdge::X));
                    pc_inc!(self);
                    add!(self, Output::Mem(AddressBusOutputLevel::Pc), Load::Direct(DataBusLoadEdge::Y));
                    pc_inc!(self);
                    add!(self, Output::Mem(AddressBusOutputLevel::Pc), Load::Direct(DataBusLoadEdge::Z));
                    self.add_op(halt, file!(), line!());
                }
                Some(Opcode::Or32) => {
                    self.parallel_op_32(AluOpcode::Or);
                }
                Some(Opcode::And32) => {
                    self.parallel_op_32(AluOpcode::And);
                }
                Some(Opcode::Add32NoCarryIn) => {
                    self.start_of_ram();

                    for edge in &[DataBusLoadEdge::X, DataBusLoadEdge::Y] {
                        pc_inc!(self);
                        add!(self, Output::Mem(AddressBusOutputLevel::Pc), Load::Direct(*edge));
                    }

                    pc_inc!(self);

                    for i in 0..=3 {
                        add!(self, Output::Direct(DataBusOutputLevel::X), Load::Direct(DataBusLoadEdge::Addr0));
                        add!(self, Output::Mem(AddressBusOutputLevel::Addr), Load::Direct(DataBusLoadEdge::In1));
                        add!(self, Output::Direct(DataBusOutputLevel::Y), Load::Direct(DataBusLoadEdge::Addr0));

                        if i != 3 {
                            let addlo = if i == 0 { AluOpcode::AddLoNoCarry} else { AluOpcode::addlo(flags) };
                            let addhi = if i == 0 { AluOpcode::AddHiNoCarry} else { AluOpcode::addhi(flags) };
                            add!(self, Output::Mem(AddressBusOutputLevel::Addr), Load::Alu(addlo));
                            add!(self, Output::Direct(DataBusOutputLevel::Alu), Load::Direct(DataBusLoadEdge::W));
                            add!(self, Output::Mem(AddressBusOutputLevel::Addr), Load::Alu(addhi));
                            add!(self, Output::Direct(DataBusOutputLevel::Alu), Load::Direct(DataBusLoadEdge::Flags));
                            if i == 0 {
                                add!(self, Output::Mem(AddressBusOutputLevel::Pc), Load::Direct(DataBusLoadEdge::Addr0));
                            } else {
                                add!(self, Output::Direct(DataBusOutputLevel::Z), Load::Direct(DataBusLoadEdge::Addr0));
                            }
                            add!(self, Output::Direct(DataBusOutputLevel::W), Load::Mem(AddressBusOutputLevel::Addr));

                            add!(self, Output::Imm(1), Load::Direct(DataBusLoadEdge::In1));
                            for r in &[RwRegister::X, RwRegister::Y, RwRegister::Z] {
                                if i == 0 && *r == RwRegister::Z {
                                    add!(self, Output::Mem(AddressBusOutputLevel::Pc), Load::Alu(AluOpcode::AddLoNoCarry));
                                } else {
                                    add!(self, Output::Direct(DataBusOutputLevel::wxyz(*r as usize)), Load::Alu(AluOpcode::AddLoNoCarry));
                                }
                                add!(self, Output::Direct(DataBusOutputLevel::Alu), Load::Direct(DataBusLoadEdge::wxyz(*r as usize)));
                            }
                        } else {
                            add!(self, Output::Mem(AddressBusOutputLevel::Addr), Load::Alu(AluOpcode::addlo(flags)));
                            add!(self, Output::Direct(DataBusOutputLevel::Z), Load::Direct(DataBusLoadEdge::Addr0));
                            add!(self, Output::Direct(DataBusOutputLevel::Alu), Load::Mem(AddressBusOutputLevel::Addr));
                        }
                    }
                }
                Some(Opcode::AddImm32IgnoreCarry) => {

                    add!(self, Output::Imm(flags.bits()), Load::Direct(DataBusLoadEdge::Z));

                    self.start_of_ram();
                    pc_inc!(self);
                    add!(self, Output::Mem(AddressBusOutputLevel::Pc), Load::Direct(DataBusLoadEdge::W));
                    add!(self, Output::Mem(AddressBusOutputLevel::Pc), Load::Direct(DataBusLoadEdge::Addr0));

                    for i in 0..=3 {
                        pc_inc!(self);
                        let addlo = if i == 0 { AluOpcode::AddLoNoCarry} else { AluOpcode::addlo(flags) };
                        add!(self, Output::Mem(AddressBusOutputLevel::Addr), Load::Direct(DataBusLoadEdge::In1));
                        add!(self, Output::Mem(AddressBusOutputLevel::Pc), Load::Alu(addlo));
                        add!(self, Output::Direct(DataBusOutputLevel::Alu), Load::Direct(DataBusLoadEdge::X));

                        if i != 3 {
                            let addhi = if i == 0 { AluOpcode::AddHiNoCarry} else { AluOpcode::addhi(flags) };
                            add!(self, Output::Mem(AddressBusOutputLevel::Pc), Load::Alu(addhi));
                            add!(self, Output::Direct(DataBusOutputLevel::Alu), Load::Direct(DataBusLoadEdge::Flags));
                        }

                        add!(self, Output::Direct(DataBusOutputLevel::X), Load::Mem(AddressBusOutputLevel::Addr));


                        if i != 3 {
                            add!(self, Output::Direct(DataBusOutputLevel::W), Load::Direct(DataBusLoadEdge::In1));
                            add!(self, Output::Imm(1), Load::Alu(AluOpcode::AddLoNoCarry));
                            add!(self, Output::Direct(DataBusOutputLevel::Alu), Load::Direct(DataBusLoadEdge::W));
                            add!(self, Output::Direct(DataBusOutputLevel::Alu), Load::Direct(DataBusLoadEdge::Addr0));
                        }
                    }

                    add!(self, Output::Direct(DataBusOutputLevel::Z), Load::Direct(DataBusLoadEdge::Flags));

                }
                Some(Opcode::Add32_1) => {
                    self.start_of_ram();

                    for edge in &[DataBusLoadEdge::X, DataBusLoadEdge::Y, DataBusLoadEdge::Z] {
                        pc_inc!(self);
                        add!(self, Output::Mem(AddressBusOutputLevel::Pc), Load::Direct(*edge));
                    }

                    for _i in 0..=2 {
                        add!(self, Output::Direct(DataBusOutputLevel::X), Load::Direct(DataBusLoadEdge::Addr0));
                        add!(self, Output::Mem(AddressBusOutputLevel::Addr), Load::Direct(DataBusLoadEdge::In1));
                        add!(self, Output::Direct(DataBusOutputLevel::Y), Load::Direct(DataBusLoadEdge::Addr0));
                        add!(self, Output::Mem(AddressBusOutputLevel::Addr), Load::Alu(AluOpcode::addlo(flags)));
                        add!(self, Output::Direct(DataBusOutputLevel::Alu), Load::Direct(DataBusLoadEdge::W));
                        add!(self, Output::Mem(AddressBusOutputLevel::Addr), Load::Alu(AluOpcode::addhi(flags)));
                        add!(self, Output::Direct(DataBusOutputLevel::Alu), Load::Direct(DataBusLoadEdge::Flags));
                        add!(self, Output::Direct(DataBusOutputLevel::Z), Load::Direct(DataBusLoadEdge::Addr0));
                        add!(self, Output::Direct(DataBusOutputLevel::W), Load::Mem(AddressBusOutputLevel::Addr));

                        add!(self, Output::Imm(1), Load::Direct(DataBusLoadEdge::In1));
                        for r in &[RwRegister::X, RwRegister::Y, RwRegister::Z] {
                            add!(self, Output::Direct(DataBusOutputLevel::wxyz(*r as usize)), Load::Alu(AluOpcode::AddLoNoCarry));
                            add!(self, Output::Direct(DataBusOutputLevel::Alu), Load::Direct(DataBusLoadEdge::wxyz(*r as usize)));
                        }
                    }
                }
                Some(Opcode::Add32_2) => {
                    add!(self, Output::Direct(DataBusOutputLevel::X), Load::Direct(DataBusLoadEdge::Addr0));
                    add!(self, Output::Mem(AddressBusOutputLevel::Addr), Load::Direct(DataBusLoadEdge::In1));
                    add!(self, Output::Direct(DataBusOutputLevel::Y), Load::Direct(DataBusLoadEdge::Addr0));
                    add!(self, Output::Mem(AddressBusOutputLevel::Addr), Load::Alu(AluOpcode::addlo(flags)));
                    add!(self, Output::Direct(DataBusOutputLevel::Alu), Load::Direct(DataBusLoadEdge::W));
                    add!(self, Output::Mem(AddressBusOutputLevel::Addr), Load::Alu(AluOpcode::addhi(flags)));
                    add!(self, Output::Direct(DataBusOutputLevel::Alu), Load::Direct(DataBusLoadEdge::Flags));
                    add!(self, Output::Direct(DataBusOutputLevel::Z), Load::Direct(DataBusLoadEdge::Addr0));
                    add!(self, Output::Direct(DataBusOutputLevel::W), Load::Mem(AddressBusOutputLevel::Addr));
                },
<<<<<<< HEAD
                // Some(Opcode::ShiftRight32_1) => {
                //     self.start_of_ram();
                //     pc_inc!(self);
                //     add!(self, Output::Mem(AddressBusOutputLevel::Pc), Load::Direct(DataBusLoadEdge::Addr0));
                //     add!(self, Output::Mem(AddressBusOutputLevel::Addr), Load::Direct(DataBusLoadEdge::W));

                //     // regA in W
                //     // regB in X
                // }
                // Some(Opcode::ShiftRight32_2) => {
                //     self.inc_pc = false; // handle this manually

                //     // subtract 8 from W
                //     add!(self, Output::Imm(8), Load::Direct(DataBusLoadEdge::In1));
                //     add!(self, Output::Imm(SpecialMicroHelper::Negate as u8), Load::Alu(AluOpcode::Special));
                //     add!(self, Output::Direct(DataBusOutputLevel::Alu), Load::Direct(DataBusLoadEdge::In1));
                //     add!(self, Output::Direct(DataBusOutputLevel::W), Load::Alu(AluOpcode::AddHiNoCarry));
                //     add!(self, Output::Direct(DataBusOutputLevel::Alu), Load::Direct(DataBusLoadEdge::Flags));
                //     if flags.contains(Flags::NEG) {
                //         //less than 8 to-go so 
                //         pc_inc!(self);
                //         add!(self, Output::Direct(DataBusOutputLevel::Next), Load::Direct(DataBusLoadEdge::None));
                //     } else {

                //     }
                // }
                // Some(Opcode::ShiftRight32_3) => {

                // }
=======
                Some(Opcode::GetAluInfo) => {
                    self.start_of_ram();
                    
                    pc_inc!(self);
                    add!(self, Output::Mem(AddressBusOutputLevel::Pc), Load::Direct(DataBusLoadEdge::Addr0));
                    add!(self, Output::Mem(AddressBusOutputLevel::Addr), Load::Direct(DataBusLoadEdge::In1));
                    add!(self, Output::Imm(SpecialMicroHelper::GetInfo as u8), Load::Alu(AluOpcode::Special));

                    pc_inc!(self);
                    add!(self, Output::Mem(AddressBusOutputLevel::Pc), Load::Direct(DataBusLoadEdge::Addr0));
                    add!(self, Output::Direct(DataBusOutputLevel::Alu), Load::Mem(AddressBusOutputLevel::Addr));
                }
                Some(Opcode::GetUcodeInfo) => {
                    self.start_of_ram();

                    pc_inc!(self);
                    add!(self, Output::Mem(AddressBusOutputLevel::Pc), Load::Direct(DataBusLoadEdge::Addr0));
                    add!(self, Output::Imm(MAJOR_VERSION >> 4), Load::Direct(DataBusLoadEdge::In1));
                    add!(self, Output::Imm(SpecialMicroHelper::SwapNibbles as u8), Load::Alu(AluOpcode::Special));
                    add!(self, Output::Direct(DataBusOutputLevel::Alu), Load::Direct(DataBusLoadEdge::In1));
                    add!(self, Output::Imm(MAJOR_VERSION & 0xF), Load::Alu(AluOpcode::Or));
                    add!(self, Output::Direct(DataBusOutputLevel::Alu), Load::Mem(AddressBusOutputLevel::Addr));

                    pc_inc!(self);
                    add!(self, Output::Mem(AddressBusOutputLevel::Pc), Load::Direct(DataBusLoadEdge::Addr0));
                    add!(self, Output::Imm(MINOR_VERSION >> 4), Load::Direct(DataBusLoadEdge::In1));
                    add!(self, Output::Imm(SpecialMicroHelper::SwapNibbles as u8), Load::Alu(AluOpcode::Special));
                    add!(self, Output::Direct(DataBusOutputLevel::Alu), Load::Direct(DataBusLoadEdge::In1));
                    add!(self, Output::Imm(MINOR_VERSION & 0xF), Load::Alu(AluOpcode::Or));
                    add!(self, Output::Direct(DataBusOutputLevel::Alu), Load::Mem(AddressBusOutputLevel::Addr));

                    pc_inc!(self);
                    add!(self, Output::Mem(AddressBusOutputLevel::Pc), Load::Direct(DataBusLoadEdge::Addr0));
                    add!(self, Output::Imm(PATCH_VERSION >> 4), Load::Direct(DataBusLoadEdge::In1));
                    add!(self, Output::Imm(SpecialMicroHelper::SwapNibbles as u8), Load::Alu(AluOpcode::Special));
                    add!(self, Output::Direct(DataBusOutputLevel::Alu), Load::Direct(DataBusLoadEdge::In1));
                    add!(self, Output::Imm(PATCH_VERSION & 0xF), Load::Alu(AluOpcode::Or));
                    add!(self, Output::Direct(DataBusOutputLevel::Alu), Load::Mem(AddressBusOutputLevel::Addr));

                    pc_inc!(self);
                    add!(self, Output::Mem(AddressBusOutputLevel::Pc), Load::Direct(DataBusLoadEdge::Addr0));
                    let nib1 = self.vec_out.len();
                    add!(self, Output::Imm(1), Load::Direct(DataBusLoadEdge::In1));
                    add!(self, Output::Imm(SpecialMicroHelper::SwapNibbles as u8), Load::Alu(AluOpcode::Special));
                    add!(self, Output::Direct(DataBusOutputLevel::Alu), Load::Direct(DataBusLoadEdge::In1));
                    hash_nibble_indices.push(self.vec_out.len());
                    hash_nibble_indices.push(nib1);
                    add!(self, Output::Imm(0), Load::Alu(AluOpcode::Or));
                    add!(self, Output::Direct(DataBusOutputLevel::Alu), Load::Mem(AddressBusOutputLevel::Addr));

                    add!(self, Output::Mem(AddressBusOutputLevel::Pc), Load::Direct(DataBusLoadEdge::In1));
                    add!(self, Output::Imm(1), Load::Alu(AluOpcode::AddLoNoCarry));
                    add!(self, Output::Direct(DataBusOutputLevel::Alu), Load::Direct(DataBusLoadEdge::Addr0));
                    let nib3 = self.vec_out.len();
                    add!(self, Output::Imm(3), Load::Direct(DataBusLoadEdge::In1));
                    add!(self, Output::Imm(SpecialMicroHelper::SwapNibbles as u8), Load::Alu(AluOpcode::Special));
                    add!(self, Output::Direct(DataBusOutputLevel::Alu), Load::Direct(DataBusLoadEdge::In1));
                    hash_nibble_indices.push(self.vec_out.len());
                    hash_nibble_indices.push(nib3);
                    add!(self, Output::Imm(2), Load::Alu(AluOpcode::Or));
                    add!(self, Output::Direct(DataBusOutputLevel::Alu), Load::Mem(AddressBusOutputLevel::Addr));

                    add!(self, Output::Mem(AddressBusOutputLevel::Pc), Load::Direct(DataBusLoadEdge::In1));
                    add!(self, Output::Imm(2), Load::Alu(AluOpcode::AddLoNoCarry));
                    add!(self, Output::Direct(DataBusOutputLevel::Alu), Load::Direct(DataBusLoadEdge::Addr0));
                    let nib5 = self.vec_out.len();
                    add!(self, Output::Imm(5), Load::Direct(DataBusLoadEdge::In1));
                    add!(self, Output::Imm(SpecialMicroHelper::SwapNibbles as u8), Load::Alu(AluOpcode::Special));
                    add!(self, Output::Direct(DataBusOutputLevel::Alu), Load::Direct(DataBusLoadEdge::In1));
                    hash_nibble_indices.push(self.vec_out.len());
                    hash_nibble_indices.push(nib5);
                    add!(self, Output::Imm(4), Load::Alu(AluOpcode::Or));
                    add!(self, Output::Direct(DataBusOutputLevel::Alu), Load::Mem(AddressBusOutputLevel::Addr));

                    add!(self, Output::Mem(AddressBusOutputLevel::Pc), Load::Direct(DataBusLoadEdge::In1));
                    add!(self, Output::Imm(3), Load::Alu(AluOpcode::AddLoNoCarry));
                    add!(self, Output::Direct(DataBusOutputLevel::Alu), Load::Direct(DataBusLoadEdge::Addr0));
                    let nib7 = self.vec_out.len();
                    add!(self, Output::Imm(7), Load::Direct(DataBusLoadEdge::In1));
                    add!(self, Output::Imm(SpecialMicroHelper::SwapNibbles as u8), Load::Alu(AluOpcode::Special));
                    add!(self, Output::Direct(DataBusOutputLevel::Alu), Load::Direct(DataBusLoadEdge::In1));
                    hash_nibble_indices.push(self.vec_out.len());
                    hash_nibble_indices.push(nib7);
                    add!(self, Output::Imm(6), Load::Alu(AluOpcode::Or));
                    add!(self, Output::Direct(DataBusOutputLevel::Alu), Load::Mem(AddressBusOutputLevel::Addr));
                }
>>>>>>> af4b0971
                None => {
                    self.add_op(halt, file!(), line!());
                }
            }

            if self.print {
                println!("# common exit");
            }
            if self.inc_pc {
                pc_inc!(self);
            }
            add!(self, 
                Output::Direct(DataBusOutputLevel::Next),
                Load::Direct(DataBusLoadEdge::None)
            );

            let uop_count = self.uop_count;
            assert!(uop_count <= MAX_UOPS, "{} > {}", uop_count, MAX_UOPS);

            let uop_remaining = MAX_UOPS - uop_count;
            if self.print {
                println!("# Filling in remaining {} uops with HALT", uop_remaining);
            }
            let filler_bytes = 2 * uop_remaining;
            let halt = halt.emit();
            assert_eq!(halt.0, halt.1);
            if self.print {
                println!("{}*{:02x}", filler_bytes, halt.0);
            }
            for _ in 0..filler_bytes {
                self.vec_out.push((halt.0, file!(), line!()));
            }
        }

        assert_eq!(0, hash_nibble_indices.len() % 8);

        let hash = {
            let mut hasher = DefaultHasher::new();
            let bytes: Vec<u8> = self.vec_out.iter().map(|(b,_,_)| *b).collect();
            hasher.write(&bytes);
            hasher.finish()
        };

        let hash: u32 = (hash % 0x1_0000_0000).try_into().unwrap();
        {
            let hash = hash.to_le_bytes();
            for (nib_index, byte_index) in hash_nibble_indices.iter().enumerate() {
                let nib_index = nib_index % 8;
                let nibble = hash[nib_index/2];
                let nibble = if nib_index % 2 == 0 { nibble & 0xF } else { nibble >> 4 };
                assert_eq!(nibble & 0xF0, 0);
                let b = self.vec_out.get_mut(*byte_index).unwrap();
                assert_eq!(b.0 >> 4, nib_index.try_into().unwrap(), "{:02x}", b.0);
                b.0 &= 0x0F;
                b.0 |= nibble << 4;
            }
        }

        (self.vec_out.clone(), hash)
    }
}

pub fn ucode(print: bool) -> (Vec<(u8, &'static str, u32)>, u32) {
    let mut ucode = Ucode::new(print);
    ucode.build()
}

#[cfg(test)]
mod tests {
    use super::*;

    #[test]
    fn pack() {
        let entry = MicroEntry { flags: 0xF.into(), instruction: 0xCC };

        assert_eq!([0xCC, 0xF], entry.pack_lsb());
    }

    #[test]
    fn version_bump() {
        let mut hasher = DefaultHasher::new();
        let bytes: Vec<u8> = self::UCODE.iter().map(|(b,_,_)| *b).collect();
        hasher.write(&bytes);
        let hash = hasher.finish();
        let hash = hash % 0x1_0000_0000;
        
        assert_eq!(4030464266, hash); // if you have to change this, also change the version
        assert_eq!(MAJOR_VERSION, 1);
        assert_eq!(MINOR_VERSION, 0);
        assert_eq!(PATCH_VERSION, 0);
    }
}<|MERGE_RESOLUTION|>--- conflicted
+++ resolved
@@ -1596,7 +1596,6 @@
                     add!(self, Output::Direct(DataBusOutputLevel::Z), Load::Direct(DataBusLoadEdge::Addr0));
                     add!(self, Output::Direct(DataBusOutputLevel::W), Load::Mem(AddressBusOutputLevel::Addr));
                 },
-<<<<<<< HEAD
                 // Some(Opcode::ShiftRight32_1) => {
                 //     self.start_of_ram();
                 //     pc_inc!(self);
@@ -1626,7 +1625,6 @@
                 // Some(Opcode::ShiftRight32_3) => {
 
                 // }
-=======
                 Some(Opcode::GetAluInfo) => {
                     self.start_of_ram();
                     
@@ -1713,7 +1711,6 @@
                     add!(self, Output::Imm(6), Load::Alu(AluOpcode::Or));
                     add!(self, Output::Direct(DataBusOutputLevel::Alu), Load::Mem(AddressBusOutputLevel::Addr));
                 }
->>>>>>> af4b0971
                 None => {
                     self.add_op(halt, file!(), line!());
                 }
@@ -1800,7 +1797,7 @@
         let hash = hasher.finish();
         let hash = hash % 0x1_0000_0000;
         
-        assert_eq!(4030464266, hash); // if you have to change this, also change the version
+        assert_eq!(4085447722, hash); // if you have to change this, also change the version
         assert_eq!(MAJOR_VERSION, 1);
         assert_eq!(MINOR_VERSION, 0);
         assert_eq!(PATCH_VERSION, 0);
