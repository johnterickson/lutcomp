--- conflicted
+++ resolved
@@ -1233,10 +1233,6 @@
         );
     }
 
-<<<<<<< HEAD
-
-=======
->>>>>>> af4b0971
     pub fn test_programs_dir() -> PathBuf {
         let mut dir = std::env::current_exe().unwrap();
         dir.pop();
